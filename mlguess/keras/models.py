--- conflicted
+++ resolved
@@ -1,21 +1,13 @@
-<<<<<<< HEAD
 import sys
-=======
->>>>>>> 8eaa0689
 import keras
 import keras.ops as ops
 import numpy as np
 from keras.regularizers import L1, L2, L1L2
 from keras.layers import Dense, LeakyReLU, GaussianNoise, Dropout
-<<<<<<< HEAD
 from mlguess.keras.layers import DenseNormalGamma, DenseNormal
 from mlguess.keras.losses import evidential_cat_loss, evidential_reg_loss, gaussian_nll
 from mlguess.keras.callbacks import ReportEpoch
 from keras.optimizers import Adam, SGD
-=======
-from mlguess.keras.layers import DenseNormalGamma
-import sys
->>>>>>> 8eaa0689
 
 
 @keras.saving.register_keras_serializable()
@@ -45,7 +37,6 @@
         verbose: Level of detail to provide during training (0 = None, 1 = Minimal, 2 = All)
         classifier: (boolean) If training on classes
     """
-<<<<<<< HEAD
 
     def __init__(self, hidden_layers=2, hidden_neurons=64, evidential=False, activation="relu",
                  output_activation="softmax", optimizer="adam", loss="categorical_crossentropy", loss_weights=None,
@@ -53,14 +44,7 @@
                  batch_size=128, epochs=2, kernel_reg=None, l1_weight=0.0, l2_weight=0.0, sgd_momentum=0.9,
                  adam_beta_1=0.9, adam_beta_2=0.999, epsilon=1e-7, decay=0, verbose=0, random_state=1000, n_classes=2,
                  n_inputs=42, callbacks=None, **kwargs):
-=======
-    def __init__(self, hidden_layers=2, hidden_neurons=64, activation="relu", output_activation="softmax",
-                 optimizer="adam", loss="categorical_crossentropy",loss_weights=None, annealing_coeff=1.0,
-                 use_noise=False, noise_sd=0.0, lr=0.001, use_dropout=False, dropout_alpha=0.2, batch_size=128,
-                 epochs=2, kernel_reg=None, l1_weight=0.0, l2_weight=0.0, sgd_momentum=0.9, adam_beta_1=0.9,
-                 adam_beta_2=0.999, epsilon=1e-7, decay=0, verbose=0, random_state=1000, callbacks=None,
-                 balanced_classes=0, steps_per_epoch=0, n_classes=2, **kwargs):
->>>>>>> 8eaa0689
+
         super().__init__(**kwargs)
         self.hidden_layers = hidden_layers
         self.hidden_neurons = hidden_neurons
@@ -86,13 +70,6 @@
         self.use_dropout = use_dropout
         self.dropout_alpha = dropout_alpha
         self.epochs = epochs
-<<<<<<< HEAD
-=======
-        if callbacks is None:
-            self.callbacks = []
-        else:
-            self.callbacks = callbacks
->>>>>>> 8eaa0689
         self.decay = decay
         self.verbose = verbose
         self.random_state = random_state
@@ -234,11 +211,7 @@
         return {**base_config, **parameter_config}
 
 
-<<<<<<< HEAD
 class RegressorDNN(keras.models.Model):
-=======
-class EvidentialRegressorDNN(keras.models.Model):
->>>>>>> 8eaa0689
     """
     A Dense Neural Network Model that can support arbitrary numbers of hidden layers
     and provides evidential uncertainty estimation.
@@ -376,7 +349,6 @@
             If return_uncertainties is True: np.array(mu, aleatoric uncertainty, epistemic uncertainty)
             Else If return_uncertainties is False: np.array(mu, gamma, alpha, beta)
         """
-<<<<<<< HEAD
         if type(return_uncertainties) != bool:
             raise ValueError("return_uncertainties must be a boolean")
 
@@ -389,13 +361,6 @@
 
         else:
             return super().predict(x, batch_size=batch_size)
-=======
-        output = super().predict(x, batch_size=batch_size)
-        if return_uncertainties:
-            return self.calc_uncertainties(output)
-        else:
-            return output
->>>>>>> 8eaa0689
 
     def calc_uncertainties(self, preds):
 
