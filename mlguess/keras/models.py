import os
import sys
import keras
import keras.ops as ops
import numpy as np
from keras.regularizers import L1, L2, L1L2
from keras.layers import Dense, LeakyReLU, GaussianNoise, Dropout
from mlguess.keras.layers import DenseNormalGamma
import logging

<<<<<<< HEAD
class BaseRegressor(object):
    """
    A base class for regression models.
    Attributes:
        hidden_layers: Number of hidden layers
        hidden_neurons: Number of neurons in each hidden layer
        activation: Type of activation function
        optimizer: Name of optimizer or optimizer object.
        loss: Name of loss function or loss object
        use_noise: Whether additive Gaussian noise layers are included in the network
        noise_sd: The standard deviation of the Gaussian noise layers
        use_dropout: Whether Dropout layers are added to the network
        dropout_alpha: proportion of neurons randomly set to 0.
        batch_size: Number of examples per batch
        epochs: Number of epochs to train
        verbose: Level of detail to provide during training
        model: Keras Model object
    """

    def __init__(
        self,
        hidden_layers=1,
        hidden_neurons=4,
        activation="relu",
        optimizer="adam",
        loss="mse",
        loss_weights=None,
        use_noise=False,
        noise_sd=0.01,
        lr=0.001,
        use_dropout=False,
        dropout_alpha=0.1,
        batch_size=128,
        epochs=2,
        kernel_reg="l2",
        l1_weight=0.01,
        l2_weight=0.01,
        sgd_momentum=0.9,
        adam_beta_1=0.9,
        adam_beta_2=0.999,
        verbose=0,
        save_path=".",
        model_name="model.h5",
        metrics=None,
        eps=1e-7
    ):
        self.hidden_layers = hidden_layers
        self.hidden_neurons = hidden_neurons
        self.activation = activation
        self.optimizer = optimizer
        self.optimizer_obj = None
        self.sgd_momentum = sgd_momentum
        self.adam_beta_1 = adam_beta_1
        self.adam_beta_2 = adam_beta_2
        self.loss = loss
        self.loss_weights = loss_weights
        self.lr = lr
        self.kernel_reg = kernel_reg
        self.l1_weight = l1_weight
        self.l2_weight = l2_weight
        self.batch_size = batch_size
        self.use_noise = use_noise
        self.noise_sd = noise_sd
        self.use_dropout = use_dropout
        self.dropout_alpha = dropout_alpha
        self.epochs = epochs
        self.verbose = verbose
        self.save_path = save_path
        self.model_name = model_name
        self.model = None
        self.optimizer_obj = None
        self.training_std = None
        self.training_var = []
        self.metrics = metrics
        self.eps = eps
        self.ensemble_member_files = []
        self.history = None

    def build_neural_network(self, inputs, outputs, last_layer="Dense"):
        """
        Create Keras neural network model and compile it.

        Args:
            inputs (int): Number of input predictor variables.
            outputs (int): Number of output predictor variables.
        """
        nn_input = Input(shape=(inputs,), name="input")
        nn_model = nn_input

        if self.activation == "leaky":
            self.activation = LeakyReLU()

        if self.kernel_reg == "l1":
            self.kernel_reg = L1(self.l1_weight)
        elif self.kernel_reg == "l2":
            self.kernel_reg = L2(self.l2_weight)
        elif self.kernel_reg == "l1_l2":
            self.kernel_reg = L1L2(self.l1_weight, self.l2_weight)
        else:
            self.kernel_reg = None

        for h in range(self.hidden_layers):
            nn_model = Dense(
                self.hidden_neurons,
                activation=self.activation,
                kernel_regularizer=L2(self.l2_weight),
                name=f"dense_{h:02d}",
            )(nn_model)
            if self.use_dropout:
                nn_model = Dropout(self.dropout_alpha, name=f"dropout_h_{h:02d}")(
                    nn_model
                )
            if self.use_noise:
                nn_model = GaussianNoise(self.noise_sd, name=f"ganoise_h_{h:02d}")(
                    nn_model
                )

        if last_layer == "Dense":
            nn_model = Dense(outputs, name="dense_last")(nn_model)
        elif last_layer == "DenseNormal":
            nn_model = DenseNormal(outputs, name="DenseNormal", eps=self.eps)(nn_model)
        elif last_layer == "DenseNormalGamma":
            nn_model = DenseNormalGamma(outputs, name="DenseNormalGamma", eps=self.eps)(
                nn_model
            )
        else:
            raise ValueError("Invalid last_layer type. Use 'Dense', 'DenseNormal', or 'DenseNormalGamma'.")

        self.model = Model(nn_input, nn_model)

        if self.optimizer == "adam":
            self.optimizer_obj = Adam(learning_rate=self.lr)
        elif self.optimizer == "sgd":
            self.optimizer_obj = SGD(learning_rate=self.lr, momentum=self.sgd_momentum)

        if self.metrics == "mae":
            metrics = [self.mae]
        elif self.metrics == "mse":
            metrics = [self.mse]
        else:
            metrics = None

        self.model.compile(
            optimizer=self.optimizer_obj,
            loss=self.loss,
            loss_weights=self.loss_weights,
            metrics=metrics,
            run_eagerly=False,
        )

    def build_from_sequential(self, model, optimizer="adam", loss="mse", metrics=None):
        """
        Build the neural network model using a Keras Sequential model.

        Args:
            model (tf.keras.Sequential): Keras Sequential model to use.
            optimizer (str or tf.keras.optimizers.Optimizer): Optimizer for the model.
            loss (str or tf.keras.losses.Loss): Loss function for the model.
            metrics (list of str or tf.keras.metrics.Metric): Metrics for the model.
        """
        self.model = model

        if optimizer == "adam":
            self.optimizer_obj = Adam(learning_rate=self.lr)
        elif optimizer == "sgd":
            self.optimizer_obj = SGD(learning_rate=self.lr, momentum=self.sgd_momentum)

        self.model.compile(
            optimizer=self.optimizer_obj,
            loss=loss,
            metrics=metrics
        )

    def fit(
        self,
        x,
        y,
        validation_data=None,
        callbacks=None,
        initial_epoch=0,
        steps_per_epoch=None,
        workers=0,
        use_multiprocessing=False,
        shuffle=True,
        **kwargs,
    ):
        """
        Fit the regression model.
        Args:
            x: Input data
            y: Target data
            validation_data: Data on which to evaluate the loss and any model metrics at the end of each epoch
            callbacks: List of callbacks to apply during training
            initial_epoch: Epoch at which to start training (useful for resuming a previous training run)
            steps_per_epoch: Total number of steps (batches of samples) before declaring one epoch finished and starting the next epoch.
            workers: Number of workers to use for data loading
            use_multiprocessing: If True, use ProcessPoolExecutor to load data, which is faster but can cause issues with certain GPU setups. If False, use a ThreadPoolExecutor.
            **kwargs: Additional arguments to be passed to the `fit` method
        """

        if self.model is None:
            raise ValueError("Model has not been built. Call build_neural_network first.")
        if self.verbose:
            self.model.summary()
        self.training_var = [np.var(y[:, i]) for i in range(y.shape[-1])]
        self.history = self.model.fit(
            x,
            y,
            batch_size=self.batch_size,
            epochs=self.epochs,
            verbose=self.verbose,
            callbacks=callbacks,
            validation_data=validation_data,
            initial_epoch=initial_epoch,
            steps_per_epoch=steps_per_epoch,
            shuffle=shuffle,
            **kwargs,
        )

    def save_model(self):
        """
        Save the trained model to a file.
        """
        if not os.path.exists(self.save_path):
            os.makedirs(self.save_path)
        model_path = os.path.join(self.save_path, self.model_name)
        keras.models.save_model(
            self.model, model_path, save_format="h5"
        )
        logging.info(f"Saved model to {model_path}")

        # Save the training variances
        np.savetxt(
            os.path.join(self.save_path, self.model_name.replace(".h5", "_training_var.txt")),
            np.array(self.training_var),
        )

    @classmethod
    def load_model(cls, conf):
        """
        Load a trained model using args from a configuration
        """
        # Check if weights file exists
        weights = os.path.join(conf["model"]["save_path"], "best.h5")
        if not os.path.isfile(weights):
            raise ValueError(
                f"No saved model exists at {weights}. You must train a model first. Exiting."
            )

        logging.info(
            f"Loading a DNN with pre-trained weights from path {weights}"
        )
        model_class = cls(**conf["model"])
        model_class.build_neural_network(
            len(conf["data"]["input_cols"]), len(conf["data"]["output_cols"])
        )
        model_class.model.load_weights(weights)

        # Load ensemble weights
        save_loc = conf["save_loc"]
        n_models = conf["ensemble"]["n_models"]
        n_splits = conf["ensemble"]["n_splits"]
        if n_splits > 1 and n_models == 1:
            mode = "cv_ensemble"
        elif n_splits == 1 and n_models > 1:
            mode = "deep_ensemble"
        elif n_splits == 1 and n_models == 1:
            mode = "single"
        elif n_splits > 1 and n_models > 1:
            mode = "multi_ensemble"
        else:
            raise ValueError(
                "Incorrect selection of n_splits or n_models. Both must be at greater than or equal to 1."
            )

        model_class.ensemble_member_files = []
        if mode != "single":
            for i in range(n_models):
                for j in range(n_splits):
                    model_class.ensemble_member_files.append(
                        os.path.join(save_loc, mode, "models", f"model_seed{i}_split{j}.h5")
                    )

        return model_class

    def mae(self, y_true, y_pred):
        """ Compute the MAE """
        num_splits = y_pred.shape[-1]
        if num_splits == 4:
            mu, _, _, _ = ops.split(y_pred, num_splits, axis=-1)
        elif num_splits == 2:
            mu, _ = ops.split(y_pred, num_splits, axis=-1)
        else:
            mu = y_pred  # Assuming num_splits is 1
        return keras.metrics.mean_absolute_error(y_true, mu)

    def mse(self, y_true, y_pred):
        """ Compute the MSE """
        num_splits = y_pred.shape[-1]
        if num_splits == 4:
            mu, _, _, _ = ops.split(y_pred, num_splits, axis=-1)
        elif num_splits == 2:
            mu, _ = ops.split(y_pred, num_splits, axis=-1)
        else:
            mu = y_pred  # Assuming num_splits is 1

        return keras.metrics.mean_squared_error(y_true, mu)

    def predict(self, x, scaler=None, batch_size=None):
        """
        Predict target values for input data.

        Args:
            x (numpy.ndarray): Input data.
            scaler (optional): Scaler object for preprocessing input data (default: None).
            batch_size (optional): Batch size for prediction (default: None).
            y_scaler (optional): Scaler object for post-processing predicted target values (default: None).

        Returns:
            numpy.ndarray: Predicted target values.
        """
        _batch_size = self.batch_size if batch_size is None else batch_size
        y_out = self.model.predict(x, batch_size=_batch_size)
        if scaler:
            if len(y_out.shape) == 1:
                y_out = np.expand_dims(y_out, 1)
            y_out = scaler.inverse_transform(y_out)
        return y_out

    def predict_ensemble(self, x, batch_size=None, scaler=None, num_outputs=1):
        """
        Predicts outcomes using an ensemble of trained Keras models.

        Args:
            x (numpy.ndarray): Input data for predictions.
            batch_size (int, optional): Batch size for inference. Default is None.
            scaler (object, optional): Scaler object for preprocessing input data. Default is None.
            num_outputs (int, optional): Number of output predictions. Default is 1.

        Returns:
            numpy.ndarray: Ensemble predictions for the input data.
        """
        num_models = len(self.ensemble_member_files)

        # Initialize output_shape based on the first model's prediction
        if num_models > 0:
            first_model = self.model
            first_model.load_weights(self.ensemble_member_files[0])
            first_model.training_var = np.loadtxt(
                self.ensemble_member_files[0].replace(".h5", "_training_var.txt")
            )
            if not isinstance(first_model.training_var, list):
                first_model.training_var = [first_model.training_var]

            if num_outputs == 1:
                mu = self.predict(x, batch_size=batch_size, scaler=scaler)
            elif num_outputs == 2:
                mu, ale = self.predict_uncertainty(x, batch_size=batch_size, scaler=scaler)
            elif num_outputs == 3:
                mu, ale, epi = self.predict_uncertainty(x, batch_size=batch_size, scaler=scaler)

            output_shape = mu.shape[1:]
            ensemble_mu = np.empty((num_models,) + (x.shape[0],) + output_shape)
            ensemble_mu[0] = mu
            if num_outputs >= 2:
                ensemble_ale = np.empty((num_models,) + (x.shape[0],) + output_shape)
                ensemble_ale[0] = ale
            if num_outputs == 3:
                ensemble_epi = np.empty((num_models,) + (x.shape[0],) + output_shape)
                ensemble_epi[0] = epi
        else:
            output_shape = ()  # Default shape if no models
            ensemble_mu = np.empty((num_models,) + (x.shape[0],) + output_shape)
            if num_outputs >= 2:
                ensemble_ale = np.empty((num_models,) + (x.shape[0],) + output_shape)
            if num_outputs == 3:
                ensemble_epi = np.empty((num_models,) + (x.shape[0],) + output_shape)

        # Predict for the remaining models
        for i, weight_location in enumerate(self.ensemble_member_files[1:]):
            model_instance = self.model
            model_instance.load_weights(weight_location)
            model_instance.training_var = np.loadtxt(
                weight_location.replace(".h5", "_training_var.txt")
            )
            if not isinstance(model_instance.training_var, list):
                model_instance.training_var = [model_instance.training_var]

            if num_outputs == 1:
                mu = self.predict(x, batch_size=batch_size, scaler=scaler)
            elif num_outputs == 2:
                mu, ale = self.predict_uncertainty(x, batch_size=batch_size, scaler=scaler)
            elif num_outputs == 3:
                mu, ale, epi = self.predict_uncertainty(x, batch_size=batch_size, scaler=scaler)

            ensemble_mu[i + 1] = mu
            if num_outputs >= 2:
                ensemble_ale[i + 1] = ale
            if num_outputs == 3:
                ensemble_epi[i + 1] = epi

        if num_outputs == 1:
            return ensemble_mu
        elif num_outputs == 2:
            return ensemble_mu, ensemble_ale

        return ensemble_mu, ensemble_ale, ensemble_epi

    def predict_monte_carlo(self, x_test, forward_passes, scaler=None, batch_size=None, num_outputs=1):
        """
        Perform Monte Carlo dropout predictions for the model.

        Args:
            x_test (numpy.ndarray): Input data for prediction.
            forward_passes (int): Number of Monte Carlo forward passes to perform.
            y_scaler (optional): Scaler object for post-processing predicted target values (default: None).
            batch_size (optional): Batch size for prediction (default: None).
            num_outputs (int): Number of output arrays to return (1, 2, or 3).

        Returns:
            tuple: Tuple of arrays containing predicted target values and specified uncertainties.
        """

        n_samples = x_test.shape[0]
        pred_size = self.model.output_shape[-1]
        _batch_size = self.batch_size if batch_size is None else batch_size

        output_arrs = [np.zeros((forward_passes, n_samples, pred_size)) for _ in range(num_outputs)]

        for i in range(forward_passes):
            output = [self.model(x_test[i:i+_batch_size], training=True)
                      for i in range(0, x_test.shape[0], _batch_size)]
            output = np.concatenate(output, axis=0)

            if scaler:
                output = scaler.inverse_transform(output)

            if num_outputs == 1:
                output_arrs[0][i] = output
            else:
                output = self.calc_uncertainties(output, scaler)
                for j in range(num_outputs):
                    output_arrs[j][i] = output[j]

        if num_outputs == 1:
            return output_arrs[0]

        return tuple(output_arrs)

    def calc_uncertainties(self, output, scaler=None):
        raise NotImplementedError

    def predict_uncertainty(self, x, scaler=None, batch_size=None):
        raise NotImplementedError


class RegressorDNN(BaseRegressor):
    def __init__(
        self,
        hidden_layers=1,
        hidden_neurons=4,
        activation="relu",
        optimizer="adam",
        loss="mse",
        loss_weights=None,
        use_noise=False,
        noise_sd=0.01,
        lr=0.001,
        use_dropout=False,
        dropout_alpha=0.1,
        batch_size=128,
        epochs=2,
        kernel_reg="l2",
        l1_weight=0.01,
        l2_weight=0.01,
        sgd_momentum=0.9,
        adam_beta_1=0.9,
        adam_beta_2=0.999,
        verbose=0,
        save_path=".",
        model_name="model.h5",
        metrics=None,
    ):
        super().__init__(
            hidden_layers=hidden_layers,
            hidden_neurons=hidden_neurons,
            activation=activation,
            optimizer=optimizer,
            loss=loss,
            loss_weights=loss_weights,
            use_noise=use_noise,
            noise_sd=noise_sd,
            lr=lr,
            use_dropout=use_dropout,
            dropout_alpha=dropout_alpha,
            batch_size=batch_size,
            epochs=epochs,
            kernel_reg=kernel_reg,
            l1_weight=l1_weight,
            l2_weight=l2_weight,
            sgd_momentum=sgd_momentum,
            adam_beta_1=adam_beta_1,
            adam_beta_2=adam_beta_2,
            verbose=verbose,
            save_path=save_path,
            model_name=model_name,
            metrics=metrics,
        )


class GaussianRegressorDNN(BaseRegressor):
    """
    A Dense Neural Network Model that can support arbitrary numbers of hidden layers
    and provides evidential uncertainty estimation.
    Inherits from BaseRegressor.

    Attributes:
        hidden_layers: Number of hidden layers.
        hidden_neurons: Number of neurons in each hidden layer.
        activation: Type of activation function.
        optimizer: Name of optimizer or optimizer object.
        loss: Name of loss function or loss object.
        use_noise: Whether additive Gaussian noise layers are included in the network.
        noise_sd: The standard deviation of the Gaussian noise layers.
        use_dropout: Whether Dropout layers are added to the network.
        dropout_alpha: Proportion of neurons randomly set to 0.
        batch_size: Number of examples per batch.
        epochs: Number of epochs to train.
        verbose: Level of detail to provide during training.
        model: Keras Model object.
        evidential_coef: Evidential regularization coefficient.
        metrics: Optional list of metrics to monitor during training.
    """

    def __init__(
        self,
        hidden_layers=1,
        hidden_neurons=4,
        activation="relu",
        loss="",
        optimizer="adam",
        loss_weights=None,
        use_noise=False,
        noise_sd=0.01,
        lr=0.001,
        use_dropout=False,
        dropout_alpha=0.1,
        batch_size=128,
        epochs=2,
        kernel_reg="l2",
        l1_weight=0.01,
        l2_weight=0.01,
        sgd_momentum=0.9,
        adam_beta_1=0.9,
        adam_beta_2=0.999,
        verbose=0,
        save_path=".",
        model_name="model.h5",
        metrics=None,
        eps=1e-7
    ):
        """
        Initialize the EvidentialRegressorDNN.

        Args:
            coupling_coef: Coupling coeffient for loss fix
            evidential_coef: Evidential regularization coefficient.
        """
        super().__init__(  # Call the constructor of the base class
            hidden_layers,
            hidden_neurons,
            activation,
            optimizer,
            loss,
            loss_weights,
            use_noise,
            noise_sd,
            lr,
            use_dropout,
            dropout_alpha,
            batch_size,
            epochs,
            kernel_reg,
            l1_weight,
            l2_weight,
            sgd_momentum,
            adam_beta_1,
            adam_beta_2,
            verbose,
            save_path,
            model_name,
            metrics,
        )
        self.eps = eps
        self.loss = gaussian_nll

    def build_neural_network(self, inputs, outputs, last_layer="DenseNormal"):
        """
        Create Keras neural network model and compile it.

        Args:
            inputs (int): Number of input predictor variables.
            outputs (int): Number of output predictor variables.
        """
        super().build_neural_network(inputs, outputs, last_layer=last_layer)

    @classmethod
    def load_model(cls, conf):
        # Load ensemble weights
        save_loc = conf["save_loc"]
        n_models = conf["ensemble"]["n_models"]
        n_splits = conf["ensemble"]["n_splits"]
        if n_splits > 1 and n_models == 1:
            mode = "cv_ensemble"
        elif n_splits == 1 and n_models > 1:
            mode = "deep_ensemble"
        elif n_splits == 1 and n_models == 1:
            mode = "single"
        else:
            raise ValueError(
                "For the Gaussian model, only one of n_models or n_splits can be > 1 while the other must be 1"
            )
        save_loc = conf["save_loc"]
        # Check if weights file exists
        weights = os.path.join(save_loc, f"{mode}/models", "best.h5")
        if not os.path.isfile(weights):
            raise ValueError(
                f"No saved model exists at {weights}. You must train a model first. Exiting."
            )
        if conf["model"]["verbose"]:
            logging.info(
                f"Loading a Gaussian DNN with pre-trained weights from path {weights}"
            )
        model_class = cls(**conf["model"])
        model_class.build_neural_network(
            len(conf["data"]["input_cols"]), len(conf["data"]["output_cols"])
        )
        model_class.model.load_weights(weights)

        # Load the variances
        model_class.training_var = np.loadtxt(
            os.path.join(os.path.join(save_loc, f"{mode}/models", "best_training_var.txt"))
        )
        if not isinstance(model_class.training_var, list):
            model_class.training_var = [model_class.training_var]

        # Load ensemble weights
        model_class.ensemble_member_files = []
        if mode != "single":
            for i in range(n_models):
                for j in range(n_splits):
                    model_class.ensemble_member_files.append(
                        os.path.join(save_loc, mode, "models", f"model_seed{i}_split{j}.h5")
                    )

        return model_class

    def calc_uncertainties(self, preds, y_scaler=False):
        mu, aleatoric = np.split(preds, 2, axis=-1)
        if len(mu.shape) == 1:
            mu = np.expand_dims(mu, axis=0)
            aleatoric = np.expand_dims(aleatoric, axis=0)
        if y_scaler is not None:
            mu = y_scaler.inverse_transform(mu)
        for i in range(aleatoric.shape[-1]):
            aleatoric[:, i] *= self.training_var[i]
        return mu, aleatoric

    def predict_uncertainty(self, x, scaler=None, batch_size=None):
        _batch_size = self.batch_size if batch_size is None else batch_size
        y_out = self.model.predict(x, batch_size=_batch_size)
        y_out = self.calc_uncertainties(y_out, scaler)
        return y_out

    def predict_dist_params(self, x, scaler=None, batch_size=None):
        _batch_size = self.batch_size if batch_size is None else batch_size
        preds = self.model.predict(x, batch_size=_batch_size)
        mu, var = np.split(preds, 2, axis=-1)
        if mu.shape[-1] == 1:
            mu = np.expand_dims(mu, 1)
        if scaler is not None:
            mu = scaler.inverse_transform(mu)

        return mu, var

    def predict_ensemble(self, x_test, scaler=None, batch_size=None, num_outputs=2):
        return super().predict_ensemble(x_test, scaler=scaler, batch_size=batch_size, num_outputs=num_outputs)

    def predict_monte_carlo(self, x_test, forward_passes, scaler=None, batch_size=None, num_outputs=2):
        return super().predict_monte_carlo(x_test, forward_passes, scaler=scaler,
                                           batch_size=batch_size, num_outputs=num_outputs)


class EvidentialRegressorDNN(BaseRegressor):
    """
    A Dense Neural Network Model that can support arbitrary numbers of hidden layers
    and provides evidential uncertainty estimation.
    Inherits from BaseRegressor.

    Attributes:
        hidden_layers: Number of hidden layers.
        hidden_neurons: Number of neurons in each hidden layer.
        activation: Type of activation function.
        optimizer: Name of optimizer or optimizer object.
        loss: Name of loss function or loss object.
        use_noise: Whether additive Gaussian noise layers are included in the network.
        noise_sd: The standard deviation of the Gaussian noise layers.
        use_dropout: Whether Dropout layers are added to the network.
        dropout_alpha: Proportion of neurons randomly set to 0.
        batch_size: Number of examples per batch.
        epochs: Number of epochs to train.
        verbose: Level of detail to provide during training.
        model: Keras Model object.
        evidential_coef: Evidential regularization coefficient.
        metrics: Optional list of metrics to monitor during training.
    """
    def __init__(
        self,
        hidden_layers=1,
        hidden_neurons=4,
        activation="relu",
        loss="evidentialReg",
        coupling_coef=1.0,  # right now we have alpha = ... v.. so alpha will be coupled in new loss
        evidential_coef=0.05,
        optimizer="adam",
        loss_weights=None,
        use_noise=False,
        noise_sd=0.01,
        lr=0.001,
        use_dropout=False,
        dropout_alpha=0.1,
        batch_size=128,
        epochs=2,
        kernel_reg="l2",
        l1_weight=0.01,
        l2_weight=0.01,
        sgd_momentum=0.9,
        adam_beta_1=0.9,
        adam_beta_2=0.999,
        verbose=0,
        save_path=".",
        model_name="model.h5",
        metrics=None,
        eps=1e-7
    ):
        """
        Initialize the EvidentialRegressorDNN.

        Args:
            coupling_coef: Coupling coeffient for loss fix
            evidential_coef: Evidential regularization coefficient.
        """
        super().__init__(  # Call the constructor of the base class
            hidden_layers,
            hidden_neurons,
            activation,
            optimizer,
            loss,
            loss_weights,
            use_noise,
            noise_sd,
            lr,
            use_dropout,
            dropout_alpha,
            batch_size,
            epochs,
            kernel_reg,
            l1_weight,
            l2_weight,
            sgd_momentum,
            adam_beta_1,
            adam_beta_2,
            verbose,
            save_path,
            model_name,
            metrics,
        )
        self.coupling_coef = coupling_coef
        self.evidential_coef = evidential_coef
        self.eps = eps

        if (
            loss == "evidentialReg"
        ):  # retains backwards compatibility since default without loss arg is original loss
            self.loss = EvidentialRegressionLoss(coeff=self.evidential_coef)
        elif (
            loss == "evidentialFix"
        ):  # by default we do not regularize this loss as per meinert and lavin
            self.loss = EvidentialRegressionCoupledLoss(
                coeff=self.evidential_coef, r=self.coupling_coef
            )
        else:
            raise ValueError("loss needs to be one of 'evidentialReg' or 'evidentialFix'")

        logging.info(f"Using loss: {loss}")

    def build_neural_network(self, inputs, outputs):
        """
        Create Keras neural network model and compile it.

        Args:
            inputs (int): Number of input predictor variables.
            outputs (int): Number of output predictor variables.
        """
        super().build_neural_network(inputs, outputs, last_layer="DenseNormalGamma")

    @classmethod
    def load_model(cls, conf):
        # Check if weights file exists
        weights = os.path.join(conf["model"]["save_path"], "models", "best.h5")
        if not os.path.isfile(weights):
            raise ValueError(
                f"No saved model exists at {weights}. You must train a model first. Exiting."
            )

        logging.info(
            f"Loading an evidential DNN with pre-trained weights from path {weights}"
        )
        model_class = cls(**conf["model"])
        model_class.build_neural_network(
            len(conf["data"]["input_cols"]), len(conf["data"]["output_cols"])
        )
        model_class.model.load_weights(weights)

        # Load the variances
        model_class.training_var = np.loadtxt(
            os.path.join(os.path.join(conf["model"]["save_path"], "models", "best_training_var.txt"))
        )

        if not model_class.training_var.shape:
            model_class.training_var = np.array([model_class.training_var])

        # Load ensemble if there is one
        save_loc = conf["save_loc"]
        n_models = conf["ensemble"]["n_models"]
        n_splits = conf["ensemble"]["n_splits"]
        if n_splits > 1 and n_models == 1:
            mode = "cv_ensemble"
        elif n_splits == 1 and n_models > 1:
            mode = "deep_ensemble"
        elif n_splits == 1 and n_models == 1:
            mode = "single"
        model_class.ensemble_member_files = []
        if mode != "single":
            for i in range(n_models):
                for j in range(n_splits):
                    model_class.ensemble_member_files.append(
                        os.path.join(save_loc, "models", f"model_seed{i}_split{j}.h5")
                    )

        return model_class

    def calc_uncertainties(self, preds, y_scaler=None):
        mu, v, alpha, beta = np.split(preds, 4, axis=-1)

        if isinstance(self.loss, EvidentialRegressionCoupledLoss):
            v = (
                2 * (alpha - 1) / self.coupling_coef
            )  # need to couple this way otherwise alpha could be negative
        aleatoric = beta / (alpha - 1)
        epistemic = beta / (v * (alpha - 1))

        if len(mu.shape) == 1:
            mu = np.expand_dims(mu, 1)
            aleatoric = np.expand_dims(aleatoric, 1)
            epistemic = np.expand_dims(epistemic, 1)

        if y_scaler:
            mu = y_scaler.inverse_transform(mu)

        for i in range(mu.shape[-1]):
            aleatoric[:, i] *= self.training_var[i]
            epistemic[:, i] *= self.training_var[i]

        return mu, aleatoric, epistemic

    def predict_uncertainty(self, x, scaler=None, batch_size=None):
        _batch_size = self.batch_size if batch_size is None else batch_size
        y_out = self.model.predict(x, batch_size=_batch_size)
        y_out = self.calc_uncertainties(
            y_out, scaler
        )  # todo calc uncertainty for coupled params
        return y_out

    def predict_dist_params(self, x, y_scaler=None, batch_size=None):
        _batch_size = self.batch_size if batch_size is None else batch_size
        preds = self.model.predict(x, batch_size=_batch_size)
        mu, v, alpha, beta = np.split(preds, 4, axis=-1)
        if isinstance(self.loss, EvidentialRegressionCoupledLoss):
            v = (
                2 * (alpha - 1) / self.coupling_coef
            )  # need to couple this way otherwise alpha could be negative

        if mu.shape[-1] == 1:
            mu = np.expand_dims(mu, 1)
        if y_scaler is not None:
            mu = y_scaler.inverse_transform(mu)

        return mu, v, alpha, beta

    def predict_ensemble(
        self, x_test, scaler=None, batch_size=None
    ):
        return super().predict_ensemble(x_test, scaler=scaler, batch_size=batch_size, num_outputs=3)

    def predict_monte_carlo(
        self, x_test, forward_passes, scaler=None, batch_size=None
    ):
        return super().predict_monte_carlo(x_test, forward_passes, scaler=scaler, batch_size=batch_size, num_outputs=3)


class CategoricalDNN(object):
    """
    A Dense Neural Network Model that can support arbitrary numbers of hidden layers.
    Attributes:
        hidden_layers: Number of hidden layers
        hidden_neurons: Number of neurons in each hidden layer
        activation: Type of activation function
        output_activation: Activation function applied to the output layer
        optimizer: Name of optimizer or optimizer object.
        loss: Name of loss functions or loss objects (can match up to number of output layers)
        loss_weights: Weights to be assigned to respective loss/output layer
        use_noise: Whether or not additive Gaussian noise layers are included in the network
        noise_sd: The standard deviation of the Gaussian noise layers
        lr: Learning rate for optimizer
        use_dropout: Whether or not Dropout layers are added to the network
        dropout_alpha: proportion of neurons randomly set to 0.
        batch_size: Number of examples per batch
        epochs: Number of epochs to train
        l2_weight: L2 weight parameter
        sgd_momentum: SGD optimizer momentum parameter
        adam_beta_1: Adam optimizer beta_1 parameter
        adam_beta_2: Adam optimizer beta_2 parameter
        decay: Level of decay to apply to learning rate
        verbose: Level of detail to provide during training (0 = None, 1 = Minimal, 2 = All)
        classifier: (boolean) If training on classes
    """
    def __init__(
        self,
        hidden_layers=1,
        hidden_neurons=4,
        activation="relu",
        output_activation="softmax",
        optimizer="adam",
        loss="categorical_crossentropy",
        loss_weights=None,
        annealing_coeff=None,
        use_noise=False,
        noise_sd=0.0,
        lr=0.001,
        use_dropout=False,
        dropout_alpha=0.2,
        batch_size=128,
        epochs=2,
        kernel_reg="l2",
        l1_weight=0.0,
        l2_weight=0.0,
        sgd_momentum=0.9,
        adam_beta_1=0.9,
        adam_beta_2=0.999,
        epsilon=1e-7,
        decay=0,
        verbose=0,
        random_state=1000,
        callbacks=[],
        balanced_classes=0,
        steps_per_epoch=0,
    ):

        self.hidden_layers = hidden_layers
        self.hidden_neurons = hidden_neurons
        self.activation = activation
        self.output_activation = output_activation
        self.optimizer = optimizer
        self.optimizer_obj = None
        self.sgd_momentum = sgd_momentum
        self.adam_beta_1 = adam_beta_1
        self.adam_beta_2 = adam_beta_2
        self.epsilon = epsilon
        self.loss = loss
        self.loss_weights = loss_weights
        self.annealing_coeff = annealing_coeff
        self.lr = lr
        self.kernel_reg = kernel_reg
        self.l1_weight = l1_weight
        self.l2_weight = l2_weight
        self.batch_size = batch_size
        self.use_noise = use_noise
        self.noise_sd = noise_sd
        self.use_dropout = use_dropout
        self.dropout_alpha = dropout_alpha
        self.epochs = epochs
        self.callbacks = callbacks
        self.decay = decay
        self.verbose = verbose
        self.y_labels = None
        self.model = None
        self.random_state = random_state
        self.balanced_classes = balanced_classes
        self.steps_per_epoch = steps_per_epoch

    def build_neural_network(self, inputs, outputs):
        """
        Create Keras neural network model and compile it.
        Args:
            inputs (int): Number of input predictor variables
            outputs (int): Number of output predictor variables
        """
        if self.activation == "leaky":
            self.activation = LeakyReLU()
        if self.kernel_reg == "l1":
            self.kernel_reg = L1(self.l1_weight)
        elif self.kernel_reg == "l2":
            self.kernel_reg = L2(self.l2_weight)
        elif self.kernel_reg == "l1_l2":
            self.kernel_reg = L1L2(self.l1_weight, self.l2_weight)
        else:
            self.kernel_reg = None

        self.model = keras.models.Sequential()
        self.model.add(
            Dense(
                inputs,
                activation=self.activation,
                kernel_regularizer=self.kernel_reg,
                name="dense_input",
            )
        )

        for h in range(self.hidden_layers):
            self.model.add(
                Dense(
                    self.hidden_neurons,
                    activation=self.activation,
                    kernel_regularizer=self.kernel_reg,
                    name=f"dense_{h:02d}",
                )
            )
            if self.use_dropout:
                self.model.add(Dropout(self.dropout_alpha, name=f"dropout_{h:02d}"))
            if self.use_noise:
                self.model.add(GaussianNoise(self.noise_sd, name=f"noise_{h:02d}"))

        self.model.add(
            Dense(outputs, activation=self.output_activation, name="dense_output")
        )

        if self.optimizer == "adam":
            self.optimizer_obj = Adam(
                learning_rate=self.lr,
                beta_1=self.adam_beta_1,
                beta_2=self.adam_beta_2,
                epsilon=self.epsilon,
            )
        elif self.optimizer == "sgd":
            self.optimizer_obj = SGD(learning_rate=self.lr, momentum=self.sgd_momentum)

        self.model.build((self.batch_size, inputs))
        self.model.compile(optimizer=self.optimizer_obj, loss=self.loss)

    def build_from_sequential(self, model, optimizer="adam", loss="mse", metrics=None):
        """
        Build the neural network model using a Keras Sequential model.

        Args:
            model (tf.keras.Sequential): Keras Sequential model to use.
            optimizer (str or tf.keras.optimizers.Optimizer): Optimizer for the model.
            loss (str or tf.keras.losses.Loss): Loss function for the model.
            metrics (list of str or tf.keras.metrics.Metric): Metrics for the model.
        """
        self.model = model

        if optimizer == "adam":
            self.optimizer_obj = Adam(
                learning_rate=self.lr,
                beta_1=self.adam_beta_1,
                beta_2=self.adam_beta_2,
                epsilon=self.epsilon,
            )
        elif optimizer == "sgd":
            self.optimizer_obj = SGD(learning_rate=self.lr, momentum=self.sgd_momentum)

        self.model.compile(
            optimizer=self.optimizer_obj,
            loss=loss,
            loss_weights=self.loss_weights,
        )

    def fit(self, x_train, y_train, validation_data=None):

        inputs = x_train.shape[-1]
        outputs = y_train.shape[-1]

        if self.loss == "evidential":
            this_epoch_num = keras.variable(value=0)
            report_epoch_callback = ReportEpoch(self.annealing_coeff, this_epoch_num)
            self.callbacks.insert(0, report_epoch_callback)
            self.loss = DirichletEvidentialLoss(
                callback=report_epoch_callback, name=self.loss, this_epoch_num=this_epoch_num
            )
            self.output_activation = "linear"
        else:
            self.output_activation = "softmax"

        self.build_neural_network(inputs, outputs)
        if self.balanced_classes:
            train_idx = np.argmax(y_train, 1)
            training_generator, steps_per_epoch = balanced_batch_generator(
                x_train,
                y_train,
                sample_weight=np.array([self.loss_weights[_] for _ in train_idx]),
                sampler=RandomUnderSampler(),
                batch_size=self.batch_size,
                random_state=self.random_state,
            )
            history = self.model.fit(
                training_generator,
                validation_data=validation_data,
                steps_per_epoch=steps_per_epoch,
                batch_size=self.batch_size,
                epochs=self.epochs,
                verbose=self.verbose,
                callbacks=self.callbacks,
                shuffle=True,
            )
        elif self.loss_weights is not None and self.loss != "evidential": 
            # Allow weights to be used with ev model but they need loaded into the custom loss first
            if self.loss == "evidential":
                logging.warning("Class weights are not being used with the evidential model. They will be supported in a future version.")

            history = self.model.fit(
                x=x_train,
                y=y_train,
                validation_data=validation_data,
                batch_size=self.batch_size,
                epochs=self.epochs,
                verbose=self.verbose,
                callbacks=self.callbacks,
                class_weight={k: v for k, v in enumerate(self.loss_weights)},
                shuffle=True,
            )
        else:
            history = self.model.fit(
                x=x_train,
                y=y_train,
                validation_data=validation_data,
                batch_size=self.batch_size,
                epochs=self.epochs,
                verbose=self.verbose,
                callbacks=self.callbacks,
                shuffle=True,
            )
        return history

    @classmethod
    def load_model(cls, conf):
        weights = os.path.join(conf["save_loc"], "models", "best.h5")
        if not os.path.isfile(weights):
            raise ValueError(
                "No saved model exists. You must train a model first. Exiting."
            )

        logging.info(
            f"Loading a CategoricalDNN with pre-trained weights from path {weights}"
        )
        input_features = conf["input_features"]
        output_features = conf["output_features"]

        # flag for our ptype model
        if all([x in conf for x in input_features]):
            input_features = [conf[x] for x in input_features]
            input_features = [item for sublist in input_features for item in sublist]

        model_class = cls(**conf["model"])
        model_class.build_neural_network(len(input_features), len(output_features))
        model_class.model.load_weights(weights)

        # Load the path to ensemble weights
        model_class.ensemble_member_files = []
        if conf["ensemble"]["n_splits"] > 1:
            for j in range(conf["ensemble"]["n_splits"]):
                model_class.ensemble_member_files.append(
                    os.path.join(conf["save_loc"], "models", f"model_{j}.h5")
                )

        return model_class

    def save_model(self, model_path):
        keras.models.save_model(self.model, model_path, save_format="h5")
        return

    def predict(self, x, batch_size=None):
        _batch_size = self.batch_size if batch_size is None else batch_size
        y_prob = self.model.predict(x, batch_size=_batch_size, verbose=self.verbose)
        return y_prob

    def predict_proba(self, x, batch_size=None):
        _batch_size = self.batch_size if batch_size is None else batch_size
        y_prob = self.model.predict(x, batch_size=_batch_size, verbose=self.verbose)
        return y_prob

    def predict_dropout(self, x, mc_forward_passes=10, batch_size=None):
        _batch_size = self.batch_size if batch_size is None else batch_size
        y_prob = np.stack(
            [
                np.vstack(
                    [
                        self.model(ops.expand_dims(lx, axis=-1), training=True)
                        for lx in np.array_split(x, x.shape[0] // _batch_size)
                    ]
                )
                for _ in range(mc_forward_passes)
            ]
        )
        pred_probs = y_prob.mean(axis=0)
        epistemic = y_prob.var(axis=0)
        aleatoric = np.mean(y_prob * (1.0 - y_prob), axis=0)

        # Calculating entropy across multiple MCD forward passes
        epsilon = sys.float_info.min
        entropy = -np.sum(
            pred_probs * np.log(pred_probs + epsilon), axis=-1
        )  # shape (n_samples,)
        # Calculating mutual information across multiple MCD forward passes
        mutual_info = entropy - np.mean(
            np.sum(-np.array(y_prob) * np.log(y_prob + epsilon), axis=-1), axis=0
        )  # shape (n_samples,)
        return pred_probs, aleatoric, epistemic, entropy, mutual_info

    def predict_ensemble(self, x, batch_size=None):
        num_models = len(self.ensemble_member_files)

        # Initialize output_shape based on the first model's prediction
        if num_models > 0:
            first_model = self.model
            first_model.load_weights(self.ensemble_member_files[0])
            first_prediction = self.predict(x, batch_size=batch_size)
            output_shape = first_prediction.shape[1:]
            predictions = np.empty((num_models,) + (x.shape[0],) + output_shape)
            predictions[0] = first_prediction
        else:
            output_shape = ()  # Default shape if no models
            predictions = np.empty((num_models,) + (x.shape[0],) + output_shape)

        # Predict for the remaining models
        for i, weight_location in enumerate(self.ensemble_member_files[1:]):
            model_instance = self.model
            model_instance.load_weights(weight_location)
            y_prob = model_instance.predict(x, batch_size=batch_size)
            predictions[i + 1] = y_prob

        return predictions

    def predict_uncertainty(self, x):
        num_classes = self.model.output_shape[-1]
        y_pred = self.predict(x)
        evidence = ops.relu(y_pred)
        alpha = evidence + 1
        S = ops.sum(alpha, axis=1, keepdims=True)
        u = num_classes / S
        prob = alpha / S
        epistemic = prob * (1 - prob) / (S + 1)
        aleatoric = prob - prob**2 - epistemic
        return prob, u, aleatoric, epistemic


def locate_best_model(filepath, metric="val_ave_acc", direction="max"):
    filepath = glob.glob(os.path.join(filepath, "models", "training_log_*.csv"))
    func = min if direction == "min" else max
    scores = defaultdict(list)
    for filename in filepath:
        f = pd.read_csv(filename)
        best_ensemble = int(filename.split("_log_")[1].replace(".csv", ""))
        scores["best_ensemble"].append(best_ensemble)
        scores["metric"].append(func(f[metric]))

    best_c = scores["metric"].index(func(scores["metric"]))
    return scores["best_ensemble"][best_c]

class CategoricalDNN_keras3(keras.models.Model):
=======
class CategoricalDNN(keras.models.Model):
>>>>>>> c11779c8
    """
    A Dense Neural Network Model that can support arbitrary numbers of hidden layers.
    Attributes:
        hidden_layers: Number of hidden layers
        hidden_neurons: Number of neurons in each hidden layer
        activation: Type of activation function
        output_activation: Activation function applied to the output layer
        optimizer: Name of optimizer or optimizer object.
        loss: Name of loss functions or loss objects (can match up to number of output layers)
        loss_weights: Weights to be assigned to respective loss/output layer
        use_noise: Whether or not additive Gaussian noise layers are included in the network
        noise_sd: The standard deviation of the Gaussian noise layers
        lr: Learning rate for optimizer
        use_dropout: Whether or not Dropout layers are added to the network
        dropout_alpha: proportion of neurons randomly set to 0.
        batch_size: Number of examples per batch
        epochs: Number of epochs to train
        l2_weight: L2 weight parameter
        sgd_momentum: SGD optimizer momentum parameter
        adam_beta_1: Adam optimizer beta_1 parameter
        adam_beta_2: Adam optimizer beta_2 parameter
        decay: Level of decay to apply to learning rate
        verbose: Level of detail to provide during training (0 = None, 1 = Minimal, 2 = All)
        classifier: (boolean) If training on classes
    """
    def __init__(self, hidden_layers=2, hidden_neurons=64, activation="relu", output_activation="softmax",
                 optimizer="adam", loss="categorical_crossentropy",loss_weights=None, annealing_coeff=1.0,
                 use_noise=False, noise_sd=0.0, lr=0.001, use_dropout=False, dropout_alpha=0.2, batch_size=128,
                 epochs=2, kernel_reg=None, l1_weight=0.0, l2_weight=0.0, sgd_momentum=0.9, adam_beta_1=0.9,
                 adam_beta_2=0.999, epsilon=1e-7, decay=0, verbose=0, random_state=1000, callbacks=[],
                 balanced_classes=0,steps_per_epoch=0, n_classes=2, **kwargs):
        super().__init__(**kwargs)
        self.hidden_layers = hidden_layers
        self.hidden_neurons = hidden_neurons
        self.activation = activation
        self.output_activation = output_activation
        self.optimizer = optimizer
        self.optimizer_obj = None
        self.sgd_momentum = sgd_momentum
        self.adam_beta_1 = adam_beta_1
        self.adam_beta_2 = adam_beta_2
        self.epsilon = epsilon
        self.loss = loss
        self.loss_weights = loss_weights
        self.annealing_coeff = annealing_coeff
        self.lr = lr
        self.kernel_reg = kernel_reg
        self.l1_weight = l1_weight
        self.l2_weight = l2_weight
        self.batch_size = batch_size
        self.use_noise = use_noise
        self.noise_sd = noise_sd
        self.use_dropout = use_dropout
        self.dropout_alpha = dropout_alpha
        self.epochs = epochs
        self.callbacks = callbacks
        self.decay = decay
        self.verbose = verbose
        self.random_state = random_state
        self.n_classes = n_classes
        self.hyperparameters = ["hidden_layers", "hidden_neurons", "activation", "output_activation",
                                "optimizer", "sgd_momentum", "adam_beta_1", "adam_beta_2", "epsilon", "loss",
                                "loss_weights", "annealing_coeff", "lr", "kernel_reg", "l1_weight", "l2_weight",
                                "batch_size", "use_noise", "noise_sd", "use_dropout", "dropout_alpha", "epochs",
                                "callbacks", "decay", "verbose", "random_state", "n_classes"]
        """
        Create Keras neural network model and compile it.
        Args:
            inputs (int): Number of input predictor variables
            outputs (int): Number of output predictor variables
        """
        if self.activation == "leaky":
            self.activation = LeakyReLU()
        if self.kernel_reg == "l1":
            self.kernel_reg = L1(self.l1_weight)
        elif self.kernel_reg == "l2":
            self.kernel_reg = L2(self.l2_weight)
        elif self.kernel_reg == "l1_l2":
            self.kernel_reg = L1L2(self.l1_weight, self.l2_weight)
        else:
            self.kernel_reg = None
        self.model_layers = []
        for h in range(self.hidden_layers):
            self.model_layers.append(Dense(self.hidden_neurons,
                                                       activation=self.activation,
                                                       kernel_regularizer=self.kernel_reg,
                                                       name=f"dense_{h:02d}"))
            if self.use_dropout:
                self.model_layers.append(Dropout(self.dropout_alpha, name=f"dropout_{h:02d}"))
            if self.use_noise:
                self.model_layers.append(GaussianNoise(self.noise_sd, name=f"noise_{h:02d}"))

        self.model_layers.append(Dense(self.n_classes, activation=self.output_activation, name="dense_output"))

    def call(self, inputs):

        layer_output = self.model_layers[0](inputs)

        for l in range(1, len(self.model_layers)):
            layer_output = self.model_layers[l](layer_output)

        return layer_output

    def fit(self, x, y, **kwargs):

        hist = super().fit(x, y, **kwargs)

        return hist

    def predict(self, x, return_uncertainties=True, **kwargs):

        output = super().predict(x, **kwargs)
        if return_uncertainties:
            return self.calc_uncertainty(output)
        elif return_uncertainties == False:
            return output
        else:
            raise ValueError("return_uncertainties must be a bool")

    def calc_uncertainty(self, y_pred):
        num_classes = y_pred.shape[-1]
        evidence = ops.relu(y_pred)
        alpha = evidence + 1
        S = ops.sum(alpha, axis=1, keepdims=True)
        u = num_classes / S
        prob = alpha / S
        epistemic = prob * (1 - prob) / (S + 1)
        aleatoric = prob - prob**2 - epistemic
        return prob, u, aleatoric, epistemic

    def get_config(self):

        base_config = super().get_config()
        parameter_config = {hp: getattr(self, hp) for hp in self.hyperparameters}
        return {**base_config, **parameter_config}

class EvidentialRegressorDNN(keras.models.Model):
    """
    A Dense Neural Network Model that can support arbitrary numbers of hidden layers
    and provides evidential uncertainty estimation.
    Inherits from BaseRegressor.

    Attributes:
        hidden_layers: Number of hidden layers.
        hidden_neurons: Number of neurons in each hidden layer.
        activation: Type of activation function.
        optimizer: Name of optimizer or optimizer object.
        loss: Name of loss function or loss object.
        use_noise: Whether additive Gaussian noise layers are included in the network.
        noise_sd: The standard deviation of the Gaussian noise layers.
        use_dropout: Whether Dropout layers are added to the network.
        dropout_alpha: Proportion of neurons randomly set to 0.
        batch_size: Number of examples per batch.
        epochs: Number of epochs to train.
        verbose: Level of detail to provide during training.
        model: Keras Model object.
        evidential_coef: Evidential regularization coefficient.
        metrics: Optional list of metrics to monitor during training.
    """
    def __init__(self, hidden_layers=2, hidden_neurons=64, activation="relu", optimizer="adam", loss_weights=None,
                 use_noise=False, noise_sd=0.01, lr=0.00001, use_dropout=False, dropout_alpha=0.1, batch_size=128,
                 epochs=2, kernel_reg=None, l1_weight=0.01, l2_weight=0.01, sgd_momentum=0.9, adam_beta_1=0.9,
                 adam_beta_2=0.999, epsilon=1e-7, verbose=1, training_var=None, n_output_tasks=1, **kwargs):

        super().__init__(**kwargs)
        self.hidden_layers = hidden_layers
        self.hidden_neurons = hidden_neurons
        self.activation = activation
        self.optimizer = optimizer
        self.optimizer_obj = None
        self.sgd_momentum = sgd_momentum
        self.adam_beta_1 = adam_beta_1
        self.adam_beta_2 = adam_beta_2
        self.loss_weights = loss_weights
        self.lr = lr
        self.kernel_reg = kernel_reg
        self.l1_weight = l1_weight
        self.l2_weight = l2_weight
        self.batch_size = batch_size
        self.use_noise = use_noise
        self.noise_sd = noise_sd
        self.use_dropout = use_dropout
        self.dropout_alpha = dropout_alpha
        self.epochs = epochs
        self.verbose = verbose
        self.optimizer_obj = None
        self.training_var = training_var
        self.epsilon = epsilon
        self.n_output_tasks = n_output_tasks
        self.N_OUTPUT_PARAMS = 4
        self.hyperparameters = ["hidden_layers", "hidden_neurons", "activation", "training_var",
                                "optimizer", "sgd_momentum", "adam_beta_1", "adam_beta_2", "epsilon",
                                "loss_weights", "lr", "kernel_reg", "l1_weight", "l2_weight",
                                "batch_size", "use_noise", "noise_sd", "use_dropout", "dropout_alpha", "epochs",
                                "verbose", "n_output_tasks", "epsilon"]

        # if self.activation == "leaky":
        #     self.activation = LeakyReLU()
        if self.kernel_reg == "l1":
            self.kernel_reg = L1(self.l1_weight)
        elif self.kernel_reg == "l2":
            self.kernel_reg = L2(self.l2_weight)
        elif self.kernel_reg == "l1_l2":
            self.kernel_reg = L1L2(self.l1_weight, self.l2_weight)
        else:
            self.kernel_reg = None
        self.model_layers = []
        for h in range(self.hidden_layers):
            self.model_layers.append(Dense(self.hidden_neurons,
                                           activation=self.activation,
                                           kernel_regularizer=self.kernel_reg,
                                           name=f"dense_{h:02d}"))
            if self.use_dropout:
                self.model_layers.append(Dropout(self.dropout_alpha, name=f"dropout_{h:02d}"))
            if self.use_noise:
                self.model_layers.append(GaussianNoise(self.noise_sd, name=f"noise_{h:02d}"))

        self.model_layers.append(DenseNormalGamma(self.n_output_tasks, name="dense_output"))

    def call(self, inputs):

        layer_output = self.model_layers[0](inputs)

        for l in range(1, len(self.model_layers)):
            layer_output = self.model_layers[l](layer_output)

        return layer_output

    def fit(self, x, y, **kwargs):

        hist = super().fit(x, y, **kwargs)
        self.training_var = np.var(x, axis=-1)

        return hist

    def predict(self, x, return_uncertainties=True, batch_size=10000):
        """
        Args:
            x: Input data
            batch_size: Size of batch to predict
            return_uncertainties: Returns derived uncertainties from evidential distribution parameters.
                                  If False, return the raw parameters themselves (mu, gamma, alpha, beta).
        Returns:
            If return_uncertainties is True: np.array(mu, aleatoric uncertainty, epistemic uncertainty)
            Else If return_uncertainties is False: np.array(mu, gamma, alpha, beta)
        """
        output = super().predict(x, batch_size=batch_size)
        if return_uncertainties:
            return self.calc_uncertainties(output)
        elif return_uncertainties == False:
            return output
        else:
            raise ValueError("return_uncertainties must be a bool")

    def calc_uncertainties(self, preds):

        mu, v, alpha, beta = np.split(preds, self.N_OUTPUT_PARAMS, axis=-1)

        aleatoric = beta / (alpha - 1)
        epistemic = beta / (v * (alpha - 1))

        if len(mu.shape) == 1:
            mu = np.expand_dims(mu, 1)
            aleatoric = np.expand_dims(aleatoric, 1)
            epistemic = np.expand_dims(epistemic, 1)

        for i in range(mu.shape[-1]):
            aleatoric[:, i] *= self.training_var[i]
            epistemic[:, i] *= self.training_var[i]

        return np.concatenate([mu, aleatoric, epistemic], axis=-1)

    def get_config(self):

        base_config = super().get_config()
        parameter_config = {hp: getattr(self, hp) for hp in self.hyperparameters}
        return {**base_config, **parameter_config}

<|MERGE_RESOLUTION|>--- conflicted
+++ resolved
@@ -8,1290 +8,7 @@
 from mlguess.keras.layers import DenseNormalGamma
 import logging
 
-<<<<<<< HEAD
-class BaseRegressor(object):
-    """
-    A base class for regression models.
-    Attributes:
-        hidden_layers: Number of hidden layers
-        hidden_neurons: Number of neurons in each hidden layer
-        activation: Type of activation function
-        optimizer: Name of optimizer or optimizer object.
-        loss: Name of loss function or loss object
-        use_noise: Whether additive Gaussian noise layers are included in the network
-        noise_sd: The standard deviation of the Gaussian noise layers
-        use_dropout: Whether Dropout layers are added to the network
-        dropout_alpha: proportion of neurons randomly set to 0.
-        batch_size: Number of examples per batch
-        epochs: Number of epochs to train
-        verbose: Level of detail to provide during training
-        model: Keras Model object
-    """
-
-    def __init__(
-        self,
-        hidden_layers=1,
-        hidden_neurons=4,
-        activation="relu",
-        optimizer="adam",
-        loss="mse",
-        loss_weights=None,
-        use_noise=False,
-        noise_sd=0.01,
-        lr=0.001,
-        use_dropout=False,
-        dropout_alpha=0.1,
-        batch_size=128,
-        epochs=2,
-        kernel_reg="l2",
-        l1_weight=0.01,
-        l2_weight=0.01,
-        sgd_momentum=0.9,
-        adam_beta_1=0.9,
-        adam_beta_2=0.999,
-        verbose=0,
-        save_path=".",
-        model_name="model.h5",
-        metrics=None,
-        eps=1e-7
-    ):
-        self.hidden_layers = hidden_layers
-        self.hidden_neurons = hidden_neurons
-        self.activation = activation
-        self.optimizer = optimizer
-        self.optimizer_obj = None
-        self.sgd_momentum = sgd_momentum
-        self.adam_beta_1 = adam_beta_1
-        self.adam_beta_2 = adam_beta_2
-        self.loss = loss
-        self.loss_weights = loss_weights
-        self.lr = lr
-        self.kernel_reg = kernel_reg
-        self.l1_weight = l1_weight
-        self.l2_weight = l2_weight
-        self.batch_size = batch_size
-        self.use_noise = use_noise
-        self.noise_sd = noise_sd
-        self.use_dropout = use_dropout
-        self.dropout_alpha = dropout_alpha
-        self.epochs = epochs
-        self.verbose = verbose
-        self.save_path = save_path
-        self.model_name = model_name
-        self.model = None
-        self.optimizer_obj = None
-        self.training_std = None
-        self.training_var = []
-        self.metrics = metrics
-        self.eps = eps
-        self.ensemble_member_files = []
-        self.history = None
-
-    def build_neural_network(self, inputs, outputs, last_layer="Dense"):
-        """
-        Create Keras neural network model and compile it.
-
-        Args:
-            inputs (int): Number of input predictor variables.
-            outputs (int): Number of output predictor variables.
-        """
-        nn_input = Input(shape=(inputs,), name="input")
-        nn_model = nn_input
-
-        if self.activation == "leaky":
-            self.activation = LeakyReLU()
-
-        if self.kernel_reg == "l1":
-            self.kernel_reg = L1(self.l1_weight)
-        elif self.kernel_reg == "l2":
-            self.kernel_reg = L2(self.l2_weight)
-        elif self.kernel_reg == "l1_l2":
-            self.kernel_reg = L1L2(self.l1_weight, self.l2_weight)
-        else:
-            self.kernel_reg = None
-
-        for h in range(self.hidden_layers):
-            nn_model = Dense(
-                self.hidden_neurons,
-                activation=self.activation,
-                kernel_regularizer=L2(self.l2_weight),
-                name=f"dense_{h:02d}",
-            )(nn_model)
-            if self.use_dropout:
-                nn_model = Dropout(self.dropout_alpha, name=f"dropout_h_{h:02d}")(
-                    nn_model
-                )
-            if self.use_noise:
-                nn_model = GaussianNoise(self.noise_sd, name=f"ganoise_h_{h:02d}")(
-                    nn_model
-                )
-
-        if last_layer == "Dense":
-            nn_model = Dense(outputs, name="dense_last")(nn_model)
-        elif last_layer == "DenseNormal":
-            nn_model = DenseNormal(outputs, name="DenseNormal", eps=self.eps)(nn_model)
-        elif last_layer == "DenseNormalGamma":
-            nn_model = DenseNormalGamma(outputs, name="DenseNormalGamma", eps=self.eps)(
-                nn_model
-            )
-        else:
-            raise ValueError("Invalid last_layer type. Use 'Dense', 'DenseNormal', or 'DenseNormalGamma'.")
-
-        self.model = Model(nn_input, nn_model)
-
-        if self.optimizer == "adam":
-            self.optimizer_obj = Adam(learning_rate=self.lr)
-        elif self.optimizer == "sgd":
-            self.optimizer_obj = SGD(learning_rate=self.lr, momentum=self.sgd_momentum)
-
-        if self.metrics == "mae":
-            metrics = [self.mae]
-        elif self.metrics == "mse":
-            metrics = [self.mse]
-        else:
-            metrics = None
-
-        self.model.compile(
-            optimizer=self.optimizer_obj,
-            loss=self.loss,
-            loss_weights=self.loss_weights,
-            metrics=metrics,
-            run_eagerly=False,
-        )
-
-    def build_from_sequential(self, model, optimizer="adam", loss="mse", metrics=None):
-        """
-        Build the neural network model using a Keras Sequential model.
-
-        Args:
-            model (tf.keras.Sequential): Keras Sequential model to use.
-            optimizer (str or tf.keras.optimizers.Optimizer): Optimizer for the model.
-            loss (str or tf.keras.losses.Loss): Loss function for the model.
-            metrics (list of str or tf.keras.metrics.Metric): Metrics for the model.
-        """
-        self.model = model
-
-        if optimizer == "adam":
-            self.optimizer_obj = Adam(learning_rate=self.lr)
-        elif optimizer == "sgd":
-            self.optimizer_obj = SGD(learning_rate=self.lr, momentum=self.sgd_momentum)
-
-        self.model.compile(
-            optimizer=self.optimizer_obj,
-            loss=loss,
-            metrics=metrics
-        )
-
-    def fit(
-        self,
-        x,
-        y,
-        validation_data=None,
-        callbacks=None,
-        initial_epoch=0,
-        steps_per_epoch=None,
-        workers=0,
-        use_multiprocessing=False,
-        shuffle=True,
-        **kwargs,
-    ):
-        """
-        Fit the regression model.
-        Args:
-            x: Input data
-            y: Target data
-            validation_data: Data on which to evaluate the loss and any model metrics at the end of each epoch
-            callbacks: List of callbacks to apply during training
-            initial_epoch: Epoch at which to start training (useful for resuming a previous training run)
-            steps_per_epoch: Total number of steps (batches of samples) before declaring one epoch finished and starting the next epoch.
-            workers: Number of workers to use for data loading
-            use_multiprocessing: If True, use ProcessPoolExecutor to load data, which is faster but can cause issues with certain GPU setups. If False, use a ThreadPoolExecutor.
-            **kwargs: Additional arguments to be passed to the `fit` method
-        """
-
-        if self.model is None:
-            raise ValueError("Model has not been built. Call build_neural_network first.")
-        if self.verbose:
-            self.model.summary()
-        self.training_var = [np.var(y[:, i]) for i in range(y.shape[-1])]
-        self.history = self.model.fit(
-            x,
-            y,
-            batch_size=self.batch_size,
-            epochs=self.epochs,
-            verbose=self.verbose,
-            callbacks=callbacks,
-            validation_data=validation_data,
-            initial_epoch=initial_epoch,
-            steps_per_epoch=steps_per_epoch,
-            shuffle=shuffle,
-            **kwargs,
-        )
-
-    def save_model(self):
-        """
-        Save the trained model to a file.
-        """
-        if not os.path.exists(self.save_path):
-            os.makedirs(self.save_path)
-        model_path = os.path.join(self.save_path, self.model_name)
-        keras.models.save_model(
-            self.model, model_path, save_format="h5"
-        )
-        logging.info(f"Saved model to {model_path}")
-
-        # Save the training variances
-        np.savetxt(
-            os.path.join(self.save_path, self.model_name.replace(".h5", "_training_var.txt")),
-            np.array(self.training_var),
-        )
-
-    @classmethod
-    def load_model(cls, conf):
-        """
-        Load a trained model using args from a configuration
-        """
-        # Check if weights file exists
-        weights = os.path.join(conf["model"]["save_path"], "best.h5")
-        if not os.path.isfile(weights):
-            raise ValueError(
-                f"No saved model exists at {weights}. You must train a model first. Exiting."
-            )
-
-        logging.info(
-            f"Loading a DNN with pre-trained weights from path {weights}"
-        )
-        model_class = cls(**conf["model"])
-        model_class.build_neural_network(
-            len(conf["data"]["input_cols"]), len(conf["data"]["output_cols"])
-        )
-        model_class.model.load_weights(weights)
-
-        # Load ensemble weights
-        save_loc = conf["save_loc"]
-        n_models = conf["ensemble"]["n_models"]
-        n_splits = conf["ensemble"]["n_splits"]
-        if n_splits > 1 and n_models == 1:
-            mode = "cv_ensemble"
-        elif n_splits == 1 and n_models > 1:
-            mode = "deep_ensemble"
-        elif n_splits == 1 and n_models == 1:
-            mode = "single"
-        elif n_splits > 1 and n_models > 1:
-            mode = "multi_ensemble"
-        else:
-            raise ValueError(
-                "Incorrect selection of n_splits or n_models. Both must be at greater than or equal to 1."
-            )
-
-        model_class.ensemble_member_files = []
-        if mode != "single":
-            for i in range(n_models):
-                for j in range(n_splits):
-                    model_class.ensemble_member_files.append(
-                        os.path.join(save_loc, mode, "models", f"model_seed{i}_split{j}.h5")
-                    )
-
-        return model_class
-
-    def mae(self, y_true, y_pred):
-        """ Compute the MAE """
-        num_splits = y_pred.shape[-1]
-        if num_splits == 4:
-            mu, _, _, _ = ops.split(y_pred, num_splits, axis=-1)
-        elif num_splits == 2:
-            mu, _ = ops.split(y_pred, num_splits, axis=-1)
-        else:
-            mu = y_pred  # Assuming num_splits is 1
-        return keras.metrics.mean_absolute_error(y_true, mu)
-
-    def mse(self, y_true, y_pred):
-        """ Compute the MSE """
-        num_splits = y_pred.shape[-1]
-        if num_splits == 4:
-            mu, _, _, _ = ops.split(y_pred, num_splits, axis=-1)
-        elif num_splits == 2:
-            mu, _ = ops.split(y_pred, num_splits, axis=-1)
-        else:
-            mu = y_pred  # Assuming num_splits is 1
-
-        return keras.metrics.mean_squared_error(y_true, mu)
-
-    def predict(self, x, scaler=None, batch_size=None):
-        """
-        Predict target values for input data.
-
-        Args:
-            x (numpy.ndarray): Input data.
-            scaler (optional): Scaler object for preprocessing input data (default: None).
-            batch_size (optional): Batch size for prediction (default: None).
-            y_scaler (optional): Scaler object for post-processing predicted target values (default: None).
-
-        Returns:
-            numpy.ndarray: Predicted target values.
-        """
-        _batch_size = self.batch_size if batch_size is None else batch_size
-        y_out = self.model.predict(x, batch_size=_batch_size)
-        if scaler:
-            if len(y_out.shape) == 1:
-                y_out = np.expand_dims(y_out, 1)
-            y_out = scaler.inverse_transform(y_out)
-        return y_out
-
-    def predict_ensemble(self, x, batch_size=None, scaler=None, num_outputs=1):
-        """
-        Predicts outcomes using an ensemble of trained Keras models.
-
-        Args:
-            x (numpy.ndarray): Input data for predictions.
-            batch_size (int, optional): Batch size for inference. Default is None.
-            scaler (object, optional): Scaler object for preprocessing input data. Default is None.
-            num_outputs (int, optional): Number of output predictions. Default is 1.
-
-        Returns:
-            numpy.ndarray: Ensemble predictions for the input data.
-        """
-        num_models = len(self.ensemble_member_files)
-
-        # Initialize output_shape based on the first model's prediction
-        if num_models > 0:
-            first_model = self.model
-            first_model.load_weights(self.ensemble_member_files[0])
-            first_model.training_var = np.loadtxt(
-                self.ensemble_member_files[0].replace(".h5", "_training_var.txt")
-            )
-            if not isinstance(first_model.training_var, list):
-                first_model.training_var = [first_model.training_var]
-
-            if num_outputs == 1:
-                mu = self.predict(x, batch_size=batch_size, scaler=scaler)
-            elif num_outputs == 2:
-                mu, ale = self.predict_uncertainty(x, batch_size=batch_size, scaler=scaler)
-            elif num_outputs == 3:
-                mu, ale, epi = self.predict_uncertainty(x, batch_size=batch_size, scaler=scaler)
-
-            output_shape = mu.shape[1:]
-            ensemble_mu = np.empty((num_models,) + (x.shape[0],) + output_shape)
-            ensemble_mu[0] = mu
-            if num_outputs >= 2:
-                ensemble_ale = np.empty((num_models,) + (x.shape[0],) + output_shape)
-                ensemble_ale[0] = ale
-            if num_outputs == 3:
-                ensemble_epi = np.empty((num_models,) + (x.shape[0],) + output_shape)
-                ensemble_epi[0] = epi
-        else:
-            output_shape = ()  # Default shape if no models
-            ensemble_mu = np.empty((num_models,) + (x.shape[0],) + output_shape)
-            if num_outputs >= 2:
-                ensemble_ale = np.empty((num_models,) + (x.shape[0],) + output_shape)
-            if num_outputs == 3:
-                ensemble_epi = np.empty((num_models,) + (x.shape[0],) + output_shape)
-
-        # Predict for the remaining models
-        for i, weight_location in enumerate(self.ensemble_member_files[1:]):
-            model_instance = self.model
-            model_instance.load_weights(weight_location)
-            model_instance.training_var = np.loadtxt(
-                weight_location.replace(".h5", "_training_var.txt")
-            )
-            if not isinstance(model_instance.training_var, list):
-                model_instance.training_var = [model_instance.training_var]
-
-            if num_outputs == 1:
-                mu = self.predict(x, batch_size=batch_size, scaler=scaler)
-            elif num_outputs == 2:
-                mu, ale = self.predict_uncertainty(x, batch_size=batch_size, scaler=scaler)
-            elif num_outputs == 3:
-                mu, ale, epi = self.predict_uncertainty(x, batch_size=batch_size, scaler=scaler)
-
-            ensemble_mu[i + 1] = mu
-            if num_outputs >= 2:
-                ensemble_ale[i + 1] = ale
-            if num_outputs == 3:
-                ensemble_epi[i + 1] = epi
-
-        if num_outputs == 1:
-            return ensemble_mu
-        elif num_outputs == 2:
-            return ensemble_mu, ensemble_ale
-
-        return ensemble_mu, ensemble_ale, ensemble_epi
-
-    def predict_monte_carlo(self, x_test, forward_passes, scaler=None, batch_size=None, num_outputs=1):
-        """
-        Perform Monte Carlo dropout predictions for the model.
-
-        Args:
-            x_test (numpy.ndarray): Input data for prediction.
-            forward_passes (int): Number of Monte Carlo forward passes to perform.
-            y_scaler (optional): Scaler object for post-processing predicted target values (default: None).
-            batch_size (optional): Batch size for prediction (default: None).
-            num_outputs (int): Number of output arrays to return (1, 2, or 3).
-
-        Returns:
-            tuple: Tuple of arrays containing predicted target values and specified uncertainties.
-        """
-
-        n_samples = x_test.shape[0]
-        pred_size = self.model.output_shape[-1]
-        _batch_size = self.batch_size if batch_size is None else batch_size
-
-        output_arrs = [np.zeros((forward_passes, n_samples, pred_size)) for _ in range(num_outputs)]
-
-        for i in range(forward_passes):
-            output = [self.model(x_test[i:i+_batch_size], training=True)
-                      for i in range(0, x_test.shape[0], _batch_size)]
-            output = np.concatenate(output, axis=0)
-
-            if scaler:
-                output = scaler.inverse_transform(output)
-
-            if num_outputs == 1:
-                output_arrs[0][i] = output
-            else:
-                output = self.calc_uncertainties(output, scaler)
-                for j in range(num_outputs):
-                    output_arrs[j][i] = output[j]
-
-        if num_outputs == 1:
-            return output_arrs[0]
-
-        return tuple(output_arrs)
-
-    def calc_uncertainties(self, output, scaler=None):
-        raise NotImplementedError
-
-    def predict_uncertainty(self, x, scaler=None, batch_size=None):
-        raise NotImplementedError
-
-
-class RegressorDNN(BaseRegressor):
-    def __init__(
-        self,
-        hidden_layers=1,
-        hidden_neurons=4,
-        activation="relu",
-        optimizer="adam",
-        loss="mse",
-        loss_weights=None,
-        use_noise=False,
-        noise_sd=0.01,
-        lr=0.001,
-        use_dropout=False,
-        dropout_alpha=0.1,
-        batch_size=128,
-        epochs=2,
-        kernel_reg="l2",
-        l1_weight=0.01,
-        l2_weight=0.01,
-        sgd_momentum=0.9,
-        adam_beta_1=0.9,
-        adam_beta_2=0.999,
-        verbose=0,
-        save_path=".",
-        model_name="model.h5",
-        metrics=None,
-    ):
-        super().__init__(
-            hidden_layers=hidden_layers,
-            hidden_neurons=hidden_neurons,
-            activation=activation,
-            optimizer=optimizer,
-            loss=loss,
-            loss_weights=loss_weights,
-            use_noise=use_noise,
-            noise_sd=noise_sd,
-            lr=lr,
-            use_dropout=use_dropout,
-            dropout_alpha=dropout_alpha,
-            batch_size=batch_size,
-            epochs=epochs,
-            kernel_reg=kernel_reg,
-            l1_weight=l1_weight,
-            l2_weight=l2_weight,
-            sgd_momentum=sgd_momentum,
-            adam_beta_1=adam_beta_1,
-            adam_beta_2=adam_beta_2,
-            verbose=verbose,
-            save_path=save_path,
-            model_name=model_name,
-            metrics=metrics,
-        )
-
-
-class GaussianRegressorDNN(BaseRegressor):
-    """
-    A Dense Neural Network Model that can support arbitrary numbers of hidden layers
-    and provides evidential uncertainty estimation.
-    Inherits from BaseRegressor.
-
-    Attributes:
-        hidden_layers: Number of hidden layers.
-        hidden_neurons: Number of neurons in each hidden layer.
-        activation: Type of activation function.
-        optimizer: Name of optimizer or optimizer object.
-        loss: Name of loss function or loss object.
-        use_noise: Whether additive Gaussian noise layers are included in the network.
-        noise_sd: The standard deviation of the Gaussian noise layers.
-        use_dropout: Whether Dropout layers are added to the network.
-        dropout_alpha: Proportion of neurons randomly set to 0.
-        batch_size: Number of examples per batch.
-        epochs: Number of epochs to train.
-        verbose: Level of detail to provide during training.
-        model: Keras Model object.
-        evidential_coef: Evidential regularization coefficient.
-        metrics: Optional list of metrics to monitor during training.
-    """
-
-    def __init__(
-        self,
-        hidden_layers=1,
-        hidden_neurons=4,
-        activation="relu",
-        loss="",
-        optimizer="adam",
-        loss_weights=None,
-        use_noise=False,
-        noise_sd=0.01,
-        lr=0.001,
-        use_dropout=False,
-        dropout_alpha=0.1,
-        batch_size=128,
-        epochs=2,
-        kernel_reg="l2",
-        l1_weight=0.01,
-        l2_weight=0.01,
-        sgd_momentum=0.9,
-        adam_beta_1=0.9,
-        adam_beta_2=0.999,
-        verbose=0,
-        save_path=".",
-        model_name="model.h5",
-        metrics=None,
-        eps=1e-7
-    ):
-        """
-        Initialize the EvidentialRegressorDNN.
-
-        Args:
-            coupling_coef: Coupling coeffient for loss fix
-            evidential_coef: Evidential regularization coefficient.
-        """
-        super().__init__(  # Call the constructor of the base class
-            hidden_layers,
-            hidden_neurons,
-            activation,
-            optimizer,
-            loss,
-            loss_weights,
-            use_noise,
-            noise_sd,
-            lr,
-            use_dropout,
-            dropout_alpha,
-            batch_size,
-            epochs,
-            kernel_reg,
-            l1_weight,
-            l2_weight,
-            sgd_momentum,
-            adam_beta_1,
-            adam_beta_2,
-            verbose,
-            save_path,
-            model_name,
-            metrics,
-        )
-        self.eps = eps
-        self.loss = gaussian_nll
-
-    def build_neural_network(self, inputs, outputs, last_layer="DenseNormal"):
-        """
-        Create Keras neural network model and compile it.
-
-        Args:
-            inputs (int): Number of input predictor variables.
-            outputs (int): Number of output predictor variables.
-        """
-        super().build_neural_network(inputs, outputs, last_layer=last_layer)
-
-    @classmethod
-    def load_model(cls, conf):
-        # Load ensemble weights
-        save_loc = conf["save_loc"]
-        n_models = conf["ensemble"]["n_models"]
-        n_splits = conf["ensemble"]["n_splits"]
-        if n_splits > 1 and n_models == 1:
-            mode = "cv_ensemble"
-        elif n_splits == 1 and n_models > 1:
-            mode = "deep_ensemble"
-        elif n_splits == 1 and n_models == 1:
-            mode = "single"
-        else:
-            raise ValueError(
-                "For the Gaussian model, only one of n_models or n_splits can be > 1 while the other must be 1"
-            )
-        save_loc = conf["save_loc"]
-        # Check if weights file exists
-        weights = os.path.join(save_loc, f"{mode}/models", "best.h5")
-        if not os.path.isfile(weights):
-            raise ValueError(
-                f"No saved model exists at {weights}. You must train a model first. Exiting."
-            )
-        if conf["model"]["verbose"]:
-            logging.info(
-                f"Loading a Gaussian DNN with pre-trained weights from path {weights}"
-            )
-        model_class = cls(**conf["model"])
-        model_class.build_neural_network(
-            len(conf["data"]["input_cols"]), len(conf["data"]["output_cols"])
-        )
-        model_class.model.load_weights(weights)
-
-        # Load the variances
-        model_class.training_var = np.loadtxt(
-            os.path.join(os.path.join(save_loc, f"{mode}/models", "best_training_var.txt"))
-        )
-        if not isinstance(model_class.training_var, list):
-            model_class.training_var = [model_class.training_var]
-
-        # Load ensemble weights
-        model_class.ensemble_member_files = []
-        if mode != "single":
-            for i in range(n_models):
-                for j in range(n_splits):
-                    model_class.ensemble_member_files.append(
-                        os.path.join(save_loc, mode, "models", f"model_seed{i}_split{j}.h5")
-                    )
-
-        return model_class
-
-    def calc_uncertainties(self, preds, y_scaler=False):
-        mu, aleatoric = np.split(preds, 2, axis=-1)
-        if len(mu.shape) == 1:
-            mu = np.expand_dims(mu, axis=0)
-            aleatoric = np.expand_dims(aleatoric, axis=0)
-        if y_scaler is not None:
-            mu = y_scaler.inverse_transform(mu)
-        for i in range(aleatoric.shape[-1]):
-            aleatoric[:, i] *= self.training_var[i]
-        return mu, aleatoric
-
-    def predict_uncertainty(self, x, scaler=None, batch_size=None):
-        _batch_size = self.batch_size if batch_size is None else batch_size
-        y_out = self.model.predict(x, batch_size=_batch_size)
-        y_out = self.calc_uncertainties(y_out, scaler)
-        return y_out
-
-    def predict_dist_params(self, x, scaler=None, batch_size=None):
-        _batch_size = self.batch_size if batch_size is None else batch_size
-        preds = self.model.predict(x, batch_size=_batch_size)
-        mu, var = np.split(preds, 2, axis=-1)
-        if mu.shape[-1] == 1:
-            mu = np.expand_dims(mu, 1)
-        if scaler is not None:
-            mu = scaler.inverse_transform(mu)
-
-        return mu, var
-
-    def predict_ensemble(self, x_test, scaler=None, batch_size=None, num_outputs=2):
-        return super().predict_ensemble(x_test, scaler=scaler, batch_size=batch_size, num_outputs=num_outputs)
-
-    def predict_monte_carlo(self, x_test, forward_passes, scaler=None, batch_size=None, num_outputs=2):
-        return super().predict_monte_carlo(x_test, forward_passes, scaler=scaler,
-                                           batch_size=batch_size, num_outputs=num_outputs)
-
-
-class EvidentialRegressorDNN(BaseRegressor):
-    """
-    A Dense Neural Network Model that can support arbitrary numbers of hidden layers
-    and provides evidential uncertainty estimation.
-    Inherits from BaseRegressor.
-
-    Attributes:
-        hidden_layers: Number of hidden layers.
-        hidden_neurons: Number of neurons in each hidden layer.
-        activation: Type of activation function.
-        optimizer: Name of optimizer or optimizer object.
-        loss: Name of loss function or loss object.
-        use_noise: Whether additive Gaussian noise layers are included in the network.
-        noise_sd: The standard deviation of the Gaussian noise layers.
-        use_dropout: Whether Dropout layers are added to the network.
-        dropout_alpha: Proportion of neurons randomly set to 0.
-        batch_size: Number of examples per batch.
-        epochs: Number of epochs to train.
-        verbose: Level of detail to provide during training.
-        model: Keras Model object.
-        evidential_coef: Evidential regularization coefficient.
-        metrics: Optional list of metrics to monitor during training.
-    """
-    def __init__(
-        self,
-        hidden_layers=1,
-        hidden_neurons=4,
-        activation="relu",
-        loss="evidentialReg",
-        coupling_coef=1.0,  # right now we have alpha = ... v.. so alpha will be coupled in new loss
-        evidential_coef=0.05,
-        optimizer="adam",
-        loss_weights=None,
-        use_noise=False,
-        noise_sd=0.01,
-        lr=0.001,
-        use_dropout=False,
-        dropout_alpha=0.1,
-        batch_size=128,
-        epochs=2,
-        kernel_reg="l2",
-        l1_weight=0.01,
-        l2_weight=0.01,
-        sgd_momentum=0.9,
-        adam_beta_1=0.9,
-        adam_beta_2=0.999,
-        verbose=0,
-        save_path=".",
-        model_name="model.h5",
-        metrics=None,
-        eps=1e-7
-    ):
-        """
-        Initialize the EvidentialRegressorDNN.
-
-        Args:
-            coupling_coef: Coupling coeffient for loss fix
-            evidential_coef: Evidential regularization coefficient.
-        """
-        super().__init__(  # Call the constructor of the base class
-            hidden_layers,
-            hidden_neurons,
-            activation,
-            optimizer,
-            loss,
-            loss_weights,
-            use_noise,
-            noise_sd,
-            lr,
-            use_dropout,
-            dropout_alpha,
-            batch_size,
-            epochs,
-            kernel_reg,
-            l1_weight,
-            l2_weight,
-            sgd_momentum,
-            adam_beta_1,
-            adam_beta_2,
-            verbose,
-            save_path,
-            model_name,
-            metrics,
-        )
-        self.coupling_coef = coupling_coef
-        self.evidential_coef = evidential_coef
-        self.eps = eps
-
-        if (
-            loss == "evidentialReg"
-        ):  # retains backwards compatibility since default without loss arg is original loss
-            self.loss = EvidentialRegressionLoss(coeff=self.evidential_coef)
-        elif (
-            loss == "evidentialFix"
-        ):  # by default we do not regularize this loss as per meinert and lavin
-            self.loss = EvidentialRegressionCoupledLoss(
-                coeff=self.evidential_coef, r=self.coupling_coef
-            )
-        else:
-            raise ValueError("loss needs to be one of 'evidentialReg' or 'evidentialFix'")
-
-        logging.info(f"Using loss: {loss}")
-
-    def build_neural_network(self, inputs, outputs):
-        """
-        Create Keras neural network model and compile it.
-
-        Args:
-            inputs (int): Number of input predictor variables.
-            outputs (int): Number of output predictor variables.
-        """
-        super().build_neural_network(inputs, outputs, last_layer="DenseNormalGamma")
-
-    @classmethod
-    def load_model(cls, conf):
-        # Check if weights file exists
-        weights = os.path.join(conf["model"]["save_path"], "models", "best.h5")
-        if not os.path.isfile(weights):
-            raise ValueError(
-                f"No saved model exists at {weights}. You must train a model first. Exiting."
-            )
-
-        logging.info(
-            f"Loading an evidential DNN with pre-trained weights from path {weights}"
-        )
-        model_class = cls(**conf["model"])
-        model_class.build_neural_network(
-            len(conf["data"]["input_cols"]), len(conf["data"]["output_cols"])
-        )
-        model_class.model.load_weights(weights)
-
-        # Load the variances
-        model_class.training_var = np.loadtxt(
-            os.path.join(os.path.join(conf["model"]["save_path"], "models", "best_training_var.txt"))
-        )
-
-        if not model_class.training_var.shape:
-            model_class.training_var = np.array([model_class.training_var])
-
-        # Load ensemble if there is one
-        save_loc = conf["save_loc"]
-        n_models = conf["ensemble"]["n_models"]
-        n_splits = conf["ensemble"]["n_splits"]
-        if n_splits > 1 and n_models == 1:
-            mode = "cv_ensemble"
-        elif n_splits == 1 and n_models > 1:
-            mode = "deep_ensemble"
-        elif n_splits == 1 and n_models == 1:
-            mode = "single"
-        model_class.ensemble_member_files = []
-        if mode != "single":
-            for i in range(n_models):
-                for j in range(n_splits):
-                    model_class.ensemble_member_files.append(
-                        os.path.join(save_loc, "models", f"model_seed{i}_split{j}.h5")
-                    )
-
-        return model_class
-
-    def calc_uncertainties(self, preds, y_scaler=None):
-        mu, v, alpha, beta = np.split(preds, 4, axis=-1)
-
-        if isinstance(self.loss, EvidentialRegressionCoupledLoss):
-            v = (
-                2 * (alpha - 1) / self.coupling_coef
-            )  # need to couple this way otherwise alpha could be negative
-        aleatoric = beta / (alpha - 1)
-        epistemic = beta / (v * (alpha - 1))
-
-        if len(mu.shape) == 1:
-            mu = np.expand_dims(mu, 1)
-            aleatoric = np.expand_dims(aleatoric, 1)
-            epistemic = np.expand_dims(epistemic, 1)
-
-        if y_scaler:
-            mu = y_scaler.inverse_transform(mu)
-
-        for i in range(mu.shape[-1]):
-            aleatoric[:, i] *= self.training_var[i]
-            epistemic[:, i] *= self.training_var[i]
-
-        return mu, aleatoric, epistemic
-
-    def predict_uncertainty(self, x, scaler=None, batch_size=None):
-        _batch_size = self.batch_size if batch_size is None else batch_size
-        y_out = self.model.predict(x, batch_size=_batch_size)
-        y_out = self.calc_uncertainties(
-            y_out, scaler
-        )  # todo calc uncertainty for coupled params
-        return y_out
-
-    def predict_dist_params(self, x, y_scaler=None, batch_size=None):
-        _batch_size = self.batch_size if batch_size is None else batch_size
-        preds = self.model.predict(x, batch_size=_batch_size)
-        mu, v, alpha, beta = np.split(preds, 4, axis=-1)
-        if isinstance(self.loss, EvidentialRegressionCoupledLoss):
-            v = (
-                2 * (alpha - 1) / self.coupling_coef
-            )  # need to couple this way otherwise alpha could be negative
-
-        if mu.shape[-1] == 1:
-            mu = np.expand_dims(mu, 1)
-        if y_scaler is not None:
-            mu = y_scaler.inverse_transform(mu)
-
-        return mu, v, alpha, beta
-
-    def predict_ensemble(
-        self, x_test, scaler=None, batch_size=None
-    ):
-        return super().predict_ensemble(x_test, scaler=scaler, batch_size=batch_size, num_outputs=3)
-
-    def predict_monte_carlo(
-        self, x_test, forward_passes, scaler=None, batch_size=None
-    ):
-        return super().predict_monte_carlo(x_test, forward_passes, scaler=scaler, batch_size=batch_size, num_outputs=3)
-
-
-class CategoricalDNN(object):
-    """
-    A Dense Neural Network Model that can support arbitrary numbers of hidden layers.
-    Attributes:
-        hidden_layers: Number of hidden layers
-        hidden_neurons: Number of neurons in each hidden layer
-        activation: Type of activation function
-        output_activation: Activation function applied to the output layer
-        optimizer: Name of optimizer or optimizer object.
-        loss: Name of loss functions or loss objects (can match up to number of output layers)
-        loss_weights: Weights to be assigned to respective loss/output layer
-        use_noise: Whether or not additive Gaussian noise layers are included in the network
-        noise_sd: The standard deviation of the Gaussian noise layers
-        lr: Learning rate for optimizer
-        use_dropout: Whether or not Dropout layers are added to the network
-        dropout_alpha: proportion of neurons randomly set to 0.
-        batch_size: Number of examples per batch
-        epochs: Number of epochs to train
-        l2_weight: L2 weight parameter
-        sgd_momentum: SGD optimizer momentum parameter
-        adam_beta_1: Adam optimizer beta_1 parameter
-        adam_beta_2: Adam optimizer beta_2 parameter
-        decay: Level of decay to apply to learning rate
-        verbose: Level of detail to provide during training (0 = None, 1 = Minimal, 2 = All)
-        classifier: (boolean) If training on classes
-    """
-    def __init__(
-        self,
-        hidden_layers=1,
-        hidden_neurons=4,
-        activation="relu",
-        output_activation="softmax",
-        optimizer="adam",
-        loss="categorical_crossentropy",
-        loss_weights=None,
-        annealing_coeff=None,
-        use_noise=False,
-        noise_sd=0.0,
-        lr=0.001,
-        use_dropout=False,
-        dropout_alpha=0.2,
-        batch_size=128,
-        epochs=2,
-        kernel_reg="l2",
-        l1_weight=0.0,
-        l2_weight=0.0,
-        sgd_momentum=0.9,
-        adam_beta_1=0.9,
-        adam_beta_2=0.999,
-        epsilon=1e-7,
-        decay=0,
-        verbose=0,
-        random_state=1000,
-        callbacks=[],
-        balanced_classes=0,
-        steps_per_epoch=0,
-    ):
-
-        self.hidden_layers = hidden_layers
-        self.hidden_neurons = hidden_neurons
-        self.activation = activation
-        self.output_activation = output_activation
-        self.optimizer = optimizer
-        self.optimizer_obj = None
-        self.sgd_momentum = sgd_momentum
-        self.adam_beta_1 = adam_beta_1
-        self.adam_beta_2 = adam_beta_2
-        self.epsilon = epsilon
-        self.loss = loss
-        self.loss_weights = loss_weights
-        self.annealing_coeff = annealing_coeff
-        self.lr = lr
-        self.kernel_reg = kernel_reg
-        self.l1_weight = l1_weight
-        self.l2_weight = l2_weight
-        self.batch_size = batch_size
-        self.use_noise = use_noise
-        self.noise_sd = noise_sd
-        self.use_dropout = use_dropout
-        self.dropout_alpha = dropout_alpha
-        self.epochs = epochs
-        self.callbacks = callbacks
-        self.decay = decay
-        self.verbose = verbose
-        self.y_labels = None
-        self.model = None
-        self.random_state = random_state
-        self.balanced_classes = balanced_classes
-        self.steps_per_epoch = steps_per_epoch
-
-    def build_neural_network(self, inputs, outputs):
-        """
-        Create Keras neural network model and compile it.
-        Args:
-            inputs (int): Number of input predictor variables
-            outputs (int): Number of output predictor variables
-        """
-        if self.activation == "leaky":
-            self.activation = LeakyReLU()
-        if self.kernel_reg == "l1":
-            self.kernel_reg = L1(self.l1_weight)
-        elif self.kernel_reg == "l2":
-            self.kernel_reg = L2(self.l2_weight)
-        elif self.kernel_reg == "l1_l2":
-            self.kernel_reg = L1L2(self.l1_weight, self.l2_weight)
-        else:
-            self.kernel_reg = None
-
-        self.model = keras.models.Sequential()
-        self.model.add(
-            Dense(
-                inputs,
-                activation=self.activation,
-                kernel_regularizer=self.kernel_reg,
-                name="dense_input",
-            )
-        )
-
-        for h in range(self.hidden_layers):
-            self.model.add(
-                Dense(
-                    self.hidden_neurons,
-                    activation=self.activation,
-                    kernel_regularizer=self.kernel_reg,
-                    name=f"dense_{h:02d}",
-                )
-            )
-            if self.use_dropout:
-                self.model.add(Dropout(self.dropout_alpha, name=f"dropout_{h:02d}"))
-            if self.use_noise:
-                self.model.add(GaussianNoise(self.noise_sd, name=f"noise_{h:02d}"))
-
-        self.model.add(
-            Dense(outputs, activation=self.output_activation, name="dense_output")
-        )
-
-        if self.optimizer == "adam":
-            self.optimizer_obj = Adam(
-                learning_rate=self.lr,
-                beta_1=self.adam_beta_1,
-                beta_2=self.adam_beta_2,
-                epsilon=self.epsilon,
-            )
-        elif self.optimizer == "sgd":
-            self.optimizer_obj = SGD(learning_rate=self.lr, momentum=self.sgd_momentum)
-
-        self.model.build((self.batch_size, inputs))
-        self.model.compile(optimizer=self.optimizer_obj, loss=self.loss)
-
-    def build_from_sequential(self, model, optimizer="adam", loss="mse", metrics=None):
-        """
-        Build the neural network model using a Keras Sequential model.
-
-        Args:
-            model (tf.keras.Sequential): Keras Sequential model to use.
-            optimizer (str or tf.keras.optimizers.Optimizer): Optimizer for the model.
-            loss (str or tf.keras.losses.Loss): Loss function for the model.
-            metrics (list of str or tf.keras.metrics.Metric): Metrics for the model.
-        """
-        self.model = model
-
-        if optimizer == "adam":
-            self.optimizer_obj = Adam(
-                learning_rate=self.lr,
-                beta_1=self.adam_beta_1,
-                beta_2=self.adam_beta_2,
-                epsilon=self.epsilon,
-            )
-        elif optimizer == "sgd":
-            self.optimizer_obj = SGD(learning_rate=self.lr, momentum=self.sgd_momentum)
-
-        self.model.compile(
-            optimizer=self.optimizer_obj,
-            loss=loss,
-            loss_weights=self.loss_weights,
-        )
-
-    def fit(self, x_train, y_train, validation_data=None):
-
-        inputs = x_train.shape[-1]
-        outputs = y_train.shape[-1]
-
-        if self.loss == "evidential":
-            this_epoch_num = keras.variable(value=0)
-            report_epoch_callback = ReportEpoch(self.annealing_coeff, this_epoch_num)
-            self.callbacks.insert(0, report_epoch_callback)
-            self.loss = DirichletEvidentialLoss(
-                callback=report_epoch_callback, name=self.loss, this_epoch_num=this_epoch_num
-            )
-            self.output_activation = "linear"
-        else:
-            self.output_activation = "softmax"
-
-        self.build_neural_network(inputs, outputs)
-        if self.balanced_classes:
-            train_idx = np.argmax(y_train, 1)
-            training_generator, steps_per_epoch = balanced_batch_generator(
-                x_train,
-                y_train,
-                sample_weight=np.array([self.loss_weights[_] for _ in train_idx]),
-                sampler=RandomUnderSampler(),
-                batch_size=self.batch_size,
-                random_state=self.random_state,
-            )
-            history = self.model.fit(
-                training_generator,
-                validation_data=validation_data,
-                steps_per_epoch=steps_per_epoch,
-                batch_size=self.batch_size,
-                epochs=self.epochs,
-                verbose=self.verbose,
-                callbacks=self.callbacks,
-                shuffle=True,
-            )
-        elif self.loss_weights is not None and self.loss != "evidential": 
-            # Allow weights to be used with ev model but they need loaded into the custom loss first
-            if self.loss == "evidential":
-                logging.warning("Class weights are not being used with the evidential model. They will be supported in a future version.")
-
-            history = self.model.fit(
-                x=x_train,
-                y=y_train,
-                validation_data=validation_data,
-                batch_size=self.batch_size,
-                epochs=self.epochs,
-                verbose=self.verbose,
-                callbacks=self.callbacks,
-                class_weight={k: v for k, v in enumerate(self.loss_weights)},
-                shuffle=True,
-            )
-        else:
-            history = self.model.fit(
-                x=x_train,
-                y=y_train,
-                validation_data=validation_data,
-                batch_size=self.batch_size,
-                epochs=self.epochs,
-                verbose=self.verbose,
-                callbacks=self.callbacks,
-                shuffle=True,
-            )
-        return history
-
-    @classmethod
-    def load_model(cls, conf):
-        weights = os.path.join(conf["save_loc"], "models", "best.h5")
-        if not os.path.isfile(weights):
-            raise ValueError(
-                "No saved model exists. You must train a model first. Exiting."
-            )
-
-        logging.info(
-            f"Loading a CategoricalDNN with pre-trained weights from path {weights}"
-        )
-        input_features = conf["input_features"]
-        output_features = conf["output_features"]
-
-        # flag for our ptype model
-        if all([x in conf for x in input_features]):
-            input_features = [conf[x] for x in input_features]
-            input_features = [item for sublist in input_features for item in sublist]
-
-        model_class = cls(**conf["model"])
-        model_class.build_neural_network(len(input_features), len(output_features))
-        model_class.model.load_weights(weights)
-
-        # Load the path to ensemble weights
-        model_class.ensemble_member_files = []
-        if conf["ensemble"]["n_splits"] > 1:
-            for j in range(conf["ensemble"]["n_splits"]):
-                model_class.ensemble_member_files.append(
-                    os.path.join(conf["save_loc"], "models", f"model_{j}.h5")
-                )
-
-        return model_class
-
-    def save_model(self, model_path):
-        keras.models.save_model(self.model, model_path, save_format="h5")
-        return
-
-    def predict(self, x, batch_size=None):
-        _batch_size = self.batch_size if batch_size is None else batch_size
-        y_prob = self.model.predict(x, batch_size=_batch_size, verbose=self.verbose)
-        return y_prob
-
-    def predict_proba(self, x, batch_size=None):
-        _batch_size = self.batch_size if batch_size is None else batch_size
-        y_prob = self.model.predict(x, batch_size=_batch_size, verbose=self.verbose)
-        return y_prob
-
-    def predict_dropout(self, x, mc_forward_passes=10, batch_size=None):
-        _batch_size = self.batch_size if batch_size is None else batch_size
-        y_prob = np.stack(
-            [
-                np.vstack(
-                    [
-                        self.model(ops.expand_dims(lx, axis=-1), training=True)
-                        for lx in np.array_split(x, x.shape[0] // _batch_size)
-                    ]
-                )
-                for _ in range(mc_forward_passes)
-            ]
-        )
-        pred_probs = y_prob.mean(axis=0)
-        epistemic = y_prob.var(axis=0)
-        aleatoric = np.mean(y_prob * (1.0 - y_prob), axis=0)
-
-        # Calculating entropy across multiple MCD forward passes
-        epsilon = sys.float_info.min
-        entropy = -np.sum(
-            pred_probs * np.log(pred_probs + epsilon), axis=-1
-        )  # shape (n_samples,)
-        # Calculating mutual information across multiple MCD forward passes
-        mutual_info = entropy - np.mean(
-            np.sum(-np.array(y_prob) * np.log(y_prob + epsilon), axis=-1), axis=0
-        )  # shape (n_samples,)
-        return pred_probs, aleatoric, epistemic, entropy, mutual_info
-
-    def predict_ensemble(self, x, batch_size=None):
-        num_models = len(self.ensemble_member_files)
-
-        # Initialize output_shape based on the first model's prediction
-        if num_models > 0:
-            first_model = self.model
-            first_model.load_weights(self.ensemble_member_files[0])
-            first_prediction = self.predict(x, batch_size=batch_size)
-            output_shape = first_prediction.shape[1:]
-            predictions = np.empty((num_models,) + (x.shape[0],) + output_shape)
-            predictions[0] = first_prediction
-        else:
-            output_shape = ()  # Default shape if no models
-            predictions = np.empty((num_models,) + (x.shape[0],) + output_shape)
-
-        # Predict for the remaining models
-        for i, weight_location in enumerate(self.ensemble_member_files[1:]):
-            model_instance = self.model
-            model_instance.load_weights(weight_location)
-            y_prob = model_instance.predict(x, batch_size=batch_size)
-            predictions[i + 1] = y_prob
-
-        return predictions
-
-    def predict_uncertainty(self, x):
-        num_classes = self.model.output_shape[-1]
-        y_pred = self.predict(x)
-        evidence = ops.relu(y_pred)
-        alpha = evidence + 1
-        S = ops.sum(alpha, axis=1, keepdims=True)
-        u = num_classes / S
-        prob = alpha / S
-        epistemic = prob * (1 - prob) / (S + 1)
-        aleatoric = prob - prob**2 - epistemic
-        return prob, u, aleatoric, epistemic
-
-
-def locate_best_model(filepath, metric="val_ave_acc", direction="max"):
-    filepath = glob.glob(os.path.join(filepath, "models", "training_log_*.csv"))
-    func = min if direction == "min" else max
-    scores = defaultdict(list)
-    for filename in filepath:
-        f = pd.read_csv(filename)
-        best_ensemble = int(filename.split("_log_")[1].replace(".csv", ""))
-        scores["best_ensemble"].append(best_ensemble)
-        scores["metric"].append(func(f[metric]))
-
-    best_c = scores["metric"].index(func(scores["metric"]))
-    return scores["best_ensemble"][best_c]
-
-class CategoricalDNN_keras3(keras.models.Model):
-=======
 class CategoricalDNN(keras.models.Model):
->>>>>>> c11779c8
     """
     A Dense Neural Network Model that can support arbitrary numbers of hidden layers.
     Attributes:
@@ -1568,5 +285,4 @@
 
         base_config = super().get_config()
         parameter_config = {hp: getattr(self, hp) for hp in self.hyperparameters}
-        return {**base_config, **parameter_config}
-
+        return {**base_config, **parameter_config}