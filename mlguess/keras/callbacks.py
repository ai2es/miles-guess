from keras import backend as K
from keras.callbacks import (
    Callback,
    ModelCheckpoint,
    CSVLogger,
    EarlyStopping,
)
from keras.callbacks import ReduceLROnPlateau, LearningRateScheduler
from typing import List, Dict
import logging
from functools import partial
import math
import os
import keras
import numpy as np

logger = logging.getLogger(__name__)

def get_callbacks(config: Dict[str, str], path_extend=False) -> List[Callback]:
    callbacks = []

    if "callbacks" in config:
        if path_extend:
            save_data = os.path.join(config["save_loc"], path_extend)
        else:
            save_data = config["save_loc"]
        config = config["callbacks"]
    else:
        return []

    if "ModelCheckpoint" in config:
        config["ModelCheckpoint"]["filepath"] = os.path.join(
            save_data, config["ModelCheckpoint"]["filepath"]
        )
        callbacks.append(ModelCheckpoint(**config["ModelCheckpoint"]))
        logger.info("... loaded Checkpointer")

    if "EarlyStopping" in config:
        callbacks.append(EarlyStopping(**config["EarlyStopping"]))
        logger.info("... loaded EarlyStopping")

    # LearningRateTracker(),  ## ReduceLROnPlateau does this already, use when supplying custom LR annealer

    if "ReduceLROnPlateau" in config:
        callbacks.append(ReduceLROnPlateau(**config["ReduceLROnPlateau"]))
        logger.info("... loaded ReduceLROnPlateau")

    if "CSVLogger" in config:
        config["CSVLogger"]["filename"] = os.path.join(
            save_data, config["CSVLogger"]["filename"]
        )
        callbacks.append(CSVLogger(**config["CSVLogger"]))
        logger.info("... loaded CSVLogger")

    if "LearningRateScheduler" in config:
        drop = config["LearningRateScheduler"]["drop"]
        epochs_drop = config["LearningRateScheduler"]["epochs_drop"]
        f = partial(step_decay, drop=drop, epochs_drop=epochs_drop)
        callbacks.append(LearningRateScheduler(f))
        callbacks.append(LearningRateTracker())

    return callbacks


def step_decay(epoch, drop=0.2, epochs_drop=5.0, init_lr=0.001):
    lrate = init_lr * math.pow(drop, math.floor((1 + epoch) / epochs_drop))
    return lrate


class LearningRateTracker(Callback):
    def on_epoch_end(self, epoch: int, logs: Dict[str, float] = None) -> None:
        logs = logs or {}
        logs["lr"] = K.get_value(self.model.optimizer.lr)

@keras.saving.register_keras_serializable()
class ReportEpoch(keras.callbacks.Callback):
    def __init__(self, epoch_var):
        self.epoch_var = epoch_var

<<<<<<< HEAD
    def on_epoch_end(self, epoch, logs={}):
        self.epoch_var += 1

    def get_config(self):

        return {}

=======
    def on_epoch_begin(self, epoch, logs=None):
        self.epoch_var.assign_add(1)


class MetricsCallback(keras.callbacks.Callback):
    def __init__(self, x, y, name="val", n_bins=10, use_uncertainty=False, **kwargs):
        super().__init__()
        self.x = x
        self.y = y
        self.name = name
        self.use_uncertainty = use_uncertainty

        bin_boundaries = np.linspace(0, 1, n_bins + 1)
        self.bin_lowers = bin_boundaries[:-1]
        self.bin_uppers = bin_boundaries[1:]

    def on_epoch_end(self, epoch, logs={}):
        pred_probs = np.asarray(self.model.predict(self.x))
        if self.use_uncertainty:
            pred_probs, _, _, _ = calc_prob_uncertainty(pred_probs)
            pred_probs = pred_probs.numpy()
        logs[f"{self.name}_csi"] = self.mean_csi(pred_probs)
        true_labels = np.argmax(self.y, 1)
        pred_labels = np.argmax(pred_probs, 1)
        prec, recall, f1, _ = precision_recall_fscore_support(
            true_labels, pred_labels, average="macro"
        )
        logs[f"{self.name}_ave_acc"] = self.ave_acc(true_labels, pred_labels)
        logs[f"{self.name}_prec"] = prec
        logs[f"{self.name}_recall"] = recall
        logs[f"{self.name}_f1"] = f1
        logs[f"{self.name}_auc"] = roc_auc_score(self.y, pred_probs, multi_class='ovr')
        return

    def mean_csi(self, pred_probs):
        pred_labels = np.argmax(pred_probs, 1)
        confidences = np.take_along_axis(pred_probs, pred_labels[:, None], axis=1)
        rocs = []
        for i in range(pred_probs.shape[1]):
            forecasts = confidences.copy()
            obs = np.where(np.argmax(self.y, 1) == i, 1, 0)
            roc = DistributedROC(
                thresholds=np.arange(0.0, 1.01, 0.01), obs_threshold=0.5
            )
            roc.update(forecasts[:, 0], obs)
            rocs.append(roc.max_csi())
        return np.mean(rocs)

    def ave_acc(self, true_labels, pred_labels):
        return np.mean(
            [
                (
                        true_labels[np.where(true_labels == _label)]
                        == pred_labels[np.where(true_labels == _label)]
                ).mean()
                for _label in np.unique(true_labels)
            ]
        )

    def mce(self, true_labels, pred_probs):
        confidences = np.expand_dims(np.max(pred_probs, 1), -1)
        predictions = np.expand_dims(np.argmax(pred_probs, 1), -1)
        accuracies = predictions == true_labels

        mce = 0.0
        for bin_lower, bin_upper in zip(self.bin_lowers, self.bin_uppers):
            # Calculated |confidence - accuracy| in each bin
            in_bin = (confidences > bin_lower).astype(float) * (
                    confidences <= bin_upper
            ).astype(float)
            prop_in_bin = in_bin.astype(float).mean()
            in_bin = in_bin.squeeze(-1).astype(int)
            if prop_in_bin > 0:
                try:
                    max_accuracy_in_bin = accuracies[in_bin].astype(float).max()
                    max_confidence_in_bin = confidences[in_bin].max()
                    max_calibration = np.abs(max_confidence_in_bin - max_accuracy_in_bin)
                    mce = max(mce, max_calibration)
                except:
                    pass

        if mce == 0.0:
            return self.bin_lowers.shape[0]
        else:
            return mce

    def ece(self, true_labels, pred_probs):
        confidences = np.expand_dims(np.max(pred_probs, 1), -1)
        predictions = np.expand_dims(np.argmax(pred_probs, 1), -1)
        accuracies = predictions == true_labels
        ece = []
        for bin_lower, bin_upper in zip(self.bin_lowers, self.bin_uppers):
            # Calculated |confidence - accuracy| in each bin
            in_bin = (confidences > bin_lower).astype(float) * (
                    confidences <= bin_upper
            ).astype(float)
            prop_in_bin = in_bin.astype(float).mean()
            in_bin = in_bin.squeeze(-1).astype(int)
            if prop_in_bin > 0:
                try:
                    accuracy_in_bin = accuracies[in_bin].astype(float).mean()
                    avg_confidence_in_bin = confidences[in_bin].mean()
                    avg_calibration = (
                            np.abs(avg_confidence_in_bin - accuracy_in_bin) * prop_in_bin
                    )
                    ece.append(avg_calibration)
                except:
                    pass
        mean = np.mean(ece) if np.isfinite(np.mean(ece)) else self.bin_lowers.shape[0]
        return mean
>>>>>>> 8eaa0689
<|MERGE_RESOLUTION|>--- conflicted
+++ resolved
@@ -77,7 +77,6 @@
     def __init__(self, epoch_var):
         self.epoch_var = epoch_var
 
-<<<<<<< HEAD
     def on_epoch_end(self, epoch, logs={}):
         self.epoch_var += 1
 
@@ -85,9 +84,6 @@
 
         return {}
 
-=======
-    def on_epoch_begin(self, epoch, logs=None):
-        self.epoch_var.assign_add(1)
 
 
 class MetricsCallback(keras.callbacks.Callback):
@@ -196,4 +192,3 @@
                     pass
         mean = np.mean(ece) if np.isfinite(np.mean(ece)) else self.bin_lowers.shape[0]
         return mean
->>>>>>> 8eaa0689
